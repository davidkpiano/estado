--- conflicted
+++ resolved
@@ -156,11 +156,7 @@
         typeof state === 'string'
           ? { value: state, context: fsmConfig.context! }
           : state;
-<<<<<<< HEAD
-      const eventObject = toEventObject(event) as TEvent;
-=======
       const eventObject = toEventObject<TEvent>(event);
->>>>>>> 3c45ba4e
       const stateConfig = fsmConfig.states[value];
 
       if (!IS_PRODUCTION) {
@@ -183,32 +179,18 @@
             return createUnchangedState(value, context);
           }
 
-<<<<<<< HEAD
           const {
-            target = value,
+            target,
             actions = [],
-            guard = () => true
+            guard
           }: StateMachine.TransitionObject<TContext, TEvent> =
-=======
-          const { target, actions = [], cond = () => true } =
->>>>>>> 3c45ba4e
             typeof transition === 'string'
               ? { target: transition }
               : transition;
 
-<<<<<<< HEAD
-          if (guard(context, eventObject)) {
-            const nextStateConfig = fsmConfig.states[target];
-            const allActions = ([] as any[])
-              .concat(stateConfig.exit, actions, nextStateConfig.entry)
-              .filter((a) => a)
-              .map<StateMachine.ActionObject<TContext, TEvent>>((action) =>
-                toActionObject(action, (machine as any)._options.actions)
-              );
-=======
           const isTargetless = target === undefined;
 
-          if (cond(context, eventObject)) {
+          if (!guard || guard(context, eventObject)) {
             const nextStateConfig = fsmConfig.states[target ?? value];
             const allActions = (isTargetless
               ? toArray(actions)
@@ -218,7 +200,6 @@
             ).map<StateMachine.ActionObject<TContext, TEvent>>((action) =>
               toActionObject(action, (machine as any)._options.actions)
             );
->>>>>>> 3c45ba4e
 
             const [nonAssignActions, nextContext, assigned] = handleActions(
               allActions,
