--- conflicted
+++ resolved
@@ -15,41 +15,18 @@
   "author": "David Khourshid <davidkpiano@gmail.com>",
   "homepage": "https://github.com/davidkpiano/xstate/tree/master/packages/xstate-vue#readme",
   "license": "MIT",
-<<<<<<< HEAD
   "main": "dist/vue.cjs.js",
   "module": "dist/vue.esm.js",
-=======
-  "main": "lib/index.js",
-  "module": "es/index.js",
-  "types": "lib/index.d.ts",
->>>>>>> 2236b9f3
   "sideEffects": false,
   "files": [
-<<<<<<< HEAD
     "dist",
     "fsm"
-=======
-    "lib/**/*.js",
-    "lib/**/*.d.ts",
-    "dist/**/*.js",
-    "es/**/*.js",
-    "es/**/*.d.ts"
->>>>>>> 2236b9f3
   ],
   "repository": {
     "type": "git",
     "url": "git+ssh://git@github.com/davidkpiano/xstate.git"
   },
-<<<<<<< HEAD
   "scripts": {},
-=======
-  "scripts": {
-    "clean": "rm -rf dist lib es tsconfig.tsbuildinfo",
-    "build": "tsc && tsc --outDir es --module es2015 && rollup -c",
-    "test": "jest",
-    "prepublish": "npm run build && npm run test"
-  },
->>>>>>> 2236b9f3
   "bugs": {
     "url": "https://github.com/davidkpiano/xstate/issues"
   },
@@ -71,20 +48,7 @@
     "@testing-library/vue": "^6.4.0",
     "@vue/compiler-sfc": "^3.0.7",
     "@xstate/fsm": "*",
-<<<<<<< HEAD
-    "vue": "^3.0.4",
-=======
-    "babel-core": "^6.26.3",
-    "jest": "^26.4.2",
-    "lerna-alias": "3.0.3-0",
-    "rollup": "^2.35.1",
-    "rollup-plugin-terser": "^5.1.2",
-    "rollup-plugin-typescript2": "^0.29.0",
-    "ts-jest": "^26.4.0",
-    "typescript": "^4.1.2",
     "vue": "^3.0.7",
-    "vue-jest": "5.0.0-alpha.7",
->>>>>>> 2236b9f3
     "xstate": "*"
   },
   "preconstruct": {
