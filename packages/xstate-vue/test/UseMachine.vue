<template>
  <div>
    Hallo
    <button v-if="state.matches('idle')" @click="send('FETCH')">Fetch</button>
    <div v-else-if="state.matches('loading')">Loading...</div>
    <div v-else-if="state.matches('success')">
      Success! Data:
      <div data-testid="data">{{ state.context.data }}</div>
    </div>
  </div>
</template>

<script lang="ts">
import { defineComponent, PropType } from 'vue';
import { useMachine } from '../src';
import { Machine, assign, State } from 'xstate';
<<<<<<< HEAD
import { invokePromise } from 'xstate/invoke';
=======
>>>>>>> 2236b9f3

const context = {
  data: undefined
};
const fetchMachine = Machine<typeof context, any>({
  id: 'fetch',
  initial: 'idle',
  context,
  states: {
    idle: {
      on: { FETCH: 'loading' }
    },
    loading: {
      invoke: {
        id: 'fetchData',
        src: 'fetchData',
        onDone: {
          target: 'success',
          actions: assign({
            data: (_, e) => e.data
          }),
          guard: (_, e) => e.data.length
        }
      }
    },
    success: {
      type: 'final'
    }
  }
});

export default defineComponent({
  props: {
    persistedState: {
      type: Object as PropType<State<any>>
    }
  },
  setup({ persistedState }) {
    const onFetch = () =>
      new Promise((res) => setTimeout(() => res('some data'), 50));

    const { state, send, service } = useMachine(fetchMachine, {
      actors: {
        fetchData: invokePromise(onFetch)
      },
      state: persistedState
    });
    return { state, send, service };
  }
});
</script><|MERGE_RESOLUTION|>--- conflicted
+++ resolved
@@ -14,10 +14,7 @@
 import { defineComponent, PropType } from 'vue';
 import { useMachine } from '../src';
 import { Machine, assign, State } from 'xstate';
-<<<<<<< HEAD
 import { invokePromise } from 'xstate/invoke';
-=======
->>>>>>> 2236b9f3
 
 const context = {
   data: undefined
