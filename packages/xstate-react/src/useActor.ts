import { useState, useEffect, useRef, useCallback } from 'react';
import { Sender, ActorRefLike } from './types';
import { EventObject, Actor } from 'xstate';

export function useActor<TEvent extends EventObject, TEmitted = any>(
  actorRef: ActorRefLike<TEvent, TEmitted> | Actor,
  getSnapshot: (actor: typeof actorRef) => TEmitted = (a) =>
    'state' in a ? a.state : (undefined as any)
): [TEmitted, Sender<TEvent>] {
  // const actor = useMemo(() => resolveActor(actorLike), [actorLike]);
  const deferredEventsRef = useRef<TEvent[]>([]);
  const [current, setCurrent] = useState(() => getSnapshot(actorRef));

  const send: Sender<TEvent> = useCallback(
    (event) => {
      // If the previous actor is a deferred actor,
      // queue the events so that they can be replayed
      // on the non-deferred actor.
      if ('deferred' in actorRef && actorRef.deferred) {
        deferredEventsRef.current.push(event);
      } else {
        actorRef.send(event);
      }
    },
    [actorRef]
  );

  useEffect(() => {
<<<<<<< HEAD
=======
    setCurrent(getSnapshot(actorRef));
>>>>>>> 8445cff8
    const subscription = actorRef.subscribe(setCurrent);

    // Dequeue deferred events from the previous deferred actorRef
    while (deferredEventsRef.current.length > 0) {
      const deferredEvent = deferredEventsRef.current.shift()!;

      actorRef.send(deferredEvent);
    }

    return () => {
      subscription.unsubscribe();
    };
  }, [actorRef]);

  return [current, send];
}<|MERGE_RESOLUTION|>--- conflicted
+++ resolved
@@ -26,10 +26,7 @@
   );
 
   useEffect(() => {
-<<<<<<< HEAD
-=======
     setCurrent(getSnapshot(actorRef));
->>>>>>> 8445cff8
     const subscription = actorRef.subscribe(setCurrent);
 
     // Dequeue deferred events from the previous deferred actorRef
