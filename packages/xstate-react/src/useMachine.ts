--- conflicted
+++ resolved
@@ -157,26 +157,17 @@
       services,
       delays
     };
-<<<<<<< HEAD
     const machineWithOptions = machine.withConfig(machineConfig).withContext({
-=======
-    const machineWithConfig = machine.withConfig(machineConfig, {
->>>>>>> 04fe692b
       ...machine.context,
       ...context
     } as TContext);
 
     return [
-<<<<<<< HEAD
       machineWithOptions,
       interpret(machineWithOptions, {
         deferEvents: true,
         ...interpreterOptions
       })
-=======
-      machineWithConfig,
-      interpret(machineWithConfig, { deferEvents: true, ...interpreterOptions })
->>>>>>> 04fe692b
     ];
   });
 
@@ -243,7 +234,16 @@
           );
         }
       })
-      .start(rehydratedState ? State.create(rehydratedState) : undefined);
+      .start(
+        rehydratedState
+          ? (State.create(rehydratedState) as State<
+              TContext,
+              TEvent,
+              any,
+              TTypestate
+            >)
+          : undefined
+      );
 
     return () => {
       service.stop();
