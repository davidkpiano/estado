--- conflicted
+++ resolved
@@ -1,154 +1,5 @@
-<<<<<<< HEAD
-import { useState, useMemo, useEffect } from 'react';
-import {
-  interpret,
-  EventObject,
-  MachineNode,
-  State,
-  Interpreter,
-  InterpreterOptions,
-  MachineOptions,
-  StateConfig,
-  Typestate
-} from 'xstate';
-import { useSubscription, Subscription } from 'use-subscription';
-import useConstant from './useConstant';
-import { ActorRef } from 'xstate';
-
-interface UseMachineOptions<TContext, TEvent extends EventObject> {
-  /**
-   * If provided, will be merged with machine's `context`.
-   */
-  context?: Partial<TContext>;
-  /**
-   * The state to rehydrate the machine to. The machine will
-   * start at this state instead of its `initialState`.
-   */
-  state?: StateConfig<TContext, TEvent>;
-}
-
-export function useMachine<
-  TContext,
-  TEvent extends EventObject,
-  TTypestate extends Typestate<TContext> = any
->(
-  machine: MachineNode<TContext, any, TEvent, TTypestate>,
-  options: Partial<InterpreterOptions> &
-    Partial<UseMachineOptions<TContext, TEvent>> &
-    Partial<MachineOptions<TContext, TEvent>> = {}
-): [
-  State<TContext, TEvent, any, TTypestate>,
-  Interpreter<TContext, any, TEvent, TTypestate>['send'],
-  Interpreter<TContext, any, TEvent, TTypestate>
-] {
-  if (process.env.NODE_ENV !== 'production') {
-    const [initialMachine] = useState(machine);
-
-    if (machine !== initialMachine) {
-      console.warn(
-        'Machine given to `useMachine` has changed between renders. This is not supported and might lead to unexpected results.\n' +
-          'Please make sure that you pass the same Machine as argument each time.'
-      );
-    }
-  }
-
-  const {
-    context,
-    guards,
-    actions,
-    activities,
-    services,
-    delays,
-    state: rehydratedState,
-    ...interpreterOptions
-  } = options;
-
-  const service = useConstant(() => {
-    const machineConfig = {
-      context,
-      guards,
-      actions,
-      activities,
-      services,
-      delays
-    };
-
-    const createdMachine = machine.withConfig(machineConfig).withContext({
-      ...machine.context,
-      ...context
-    } as TContext);
-
-    return interpret(createdMachine, interpreterOptions).start(
-      rehydratedState ? State.create(rehydratedState) : undefined
-    );
-  });
-
-  const [state, setState] = useState(service.state);
-
-  useEffect(() => {
-    service.onTransition((currentState) => {
-      if (currentState.changed) {
-        setState(currentState);
-      }
-    });
-
-    // if service.state has not changed React should just bail out from this update
-    setState(service.state);
-
-    return () => {
-      service.stop();
-    };
-  }, []);
-
-  // Make sure actions and services are kept updated when they change.
-  // This mutation assignment is safe because the service instance is only used
-  // in one place -- this hook's caller.
-  useEffect(() => {
-    Object.assign(service.machine.options.actions, actions);
-  }, [actions]);
-
-  useEffect(() => {
-    Object.assign(service.machine.options.behaviors, services);
-  }, [services]);
-
-  return [state, service.send, service];
-}
-
-export function useService<
-  TContext,
-  TEvent extends EventObject,
-  TTypestate extends Typestate<TContext> = any
->(
-  service: Interpreter<TContext, any, TEvent, TTypestate>
-): [
-  State<TContext, TEvent, any, TTypestate>,
-  Interpreter<TContext, any, TEvent, TTypestate>['send'],
-  Interpreter<TContext, any, TEvent, TTypestate>
-] {
-  const subscription: Subscription<State<
-    TContext,
-    TEvent,
-    any,
-    TTypestate
-  >> = useMemo(
-    () => ({
-      getCurrentValue: () => service.state || service.initialState,
-      subscribe: (callback) => {
-        const { unsubscribe } = service.subscribe((currentState) => {
-          if (currentState.changed !== false) {
-            callback();
-          }
-        });
-        return unsubscribe;
-      }
-    }),
-    [service]
-  );
-
-  const state = useSubscription(subscription);
-
-  return [state, service.send, service];
-}
+import { useState, useEffect } from 'react';
+import { EventObject, ActorRef } from 'xstate';
 
 export function useActor<TEvent extends EventObject, TEmitted>(
   actorRef: ActorRef<TEvent, TEmitted>
@@ -165,7 +16,6 @@
 
   return [state, actorRef.send];
 }
-=======
+
 export { useMachine } from './useMachine';
-export { useService } from './useService';
->>>>>>> f96ade68
+export { useService } from './useService';