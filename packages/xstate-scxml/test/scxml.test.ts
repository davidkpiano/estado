import {
  createMachine,
  State,
  interpret,
  MachineNode,
  SimulatedClock,
<<<<<<< HEAD
  toMachine,
  getStateNodes
} from 'xstate';
=======
  getStateNodes
} from 'xstate';
import { toMachine } from '../src/scxml';
>>>>>>> a3014744
import { xml2js } from 'xml-js';
import { transitionToSCXML, toSCXML } from '../src';
import * as fs from 'fs';

interface SCIONTest {
  initialConfiguration: string[];
  events: Array<{
    after?: number;
    event: { name: string };
    nextConfiguration: string[];
  }>;
}

async function runTestToCompletion(
  machine: MachineNode,
  test: SCIONTest
): Promise<void> {
  let done = false;
  let nextState: State<any> = machine.initialState;

  const service = interpret(machine, {
    clock: new SimulatedClock()
  })
    .onTransition((state) => {
      nextState = state;
    })
    .onDone(() => {
      done = true;
    })
    .start(nextState);

  test.events.forEach(({ event, nextConfiguration, after }) => {
    if (done) {
      return;
    }
    if (after) {
      (service.clock as SimulatedClock).increment(after);
    }
    service.send(event.name);

    const stateIds = getStateNodes(machine, nextState).map(
      (stateNode) => stateNode.id
    );

    expect(stateIds).toContain(nextConfiguration[0]);
  });
}

const testGroups = {
  actionSend: [
    'send1',
    'send2',
    'send3',
    'send4',
    'send4b',
    'send7',
    'send7b',
    'send8',
    'send8b',
    'send9'
  ]
  // assign: [
  // 'assign_obj_literal' // <script/> conversion not implemented
  // 'assign_invalid', // TODO: error handling for assign()
  // ],
  // 'assign-current-small-step': [
  // 'test0' // <script/> conversion not implemented
  // 'test1',
  // ]
};

describe('scxml', () => {
  const testGroupKeys = Object.keys(testGroups);
  // const testGroupKeys = ['scxml-prefix-event-name-matching'];

  testGroupKeys.forEach((testGroupName) => {
    testGroups[testGroupName].forEach((testName) => {
      const originalMachine = require(`./fixtures/${testGroupName}/${testName}`)
        .default;
      const scxmlDefinition = toSCXML(originalMachine);

      const scxmlTest = JSON.parse(
        fs.readFileSync(
          require.resolve(
            `@scion-scxml/test-framework/test/${testGroupName}/${testName}.json`
          ),
          {
            encoding: 'utf-8'
          }
        )
      ) as SCIONTest;

      it(`${testGroupName}/${testName} (sanity)`, async () => {
        await runTestToCompletion(originalMachine, scxmlTest);
      });

      it(`${testGroupName}/${testName}`, async () => {
        const machine = toMachine(scxmlDefinition, {
          delimiter: '$'
        });

        await runTestToCompletion(machine, scxmlTest);
      }, 2000);
    });
  });
});

// xdescribe('toSCXML', () => {
//   const testGroupKeys = Object.keys(testGroups);
//   // const testGroupKeys = ['scxml-prefix-event-name-matching'];

//   testGroupKeys.forEach(testGroupName => {
//     testGroups[testGroupName].forEach(testName => {
//       const scxmlSource = `@scion-scxml/test-framework/test/${testGroupName}/${testName}.scxml`;
//       const scxmlDefinition = fs.readFileSync(require.resolve(scxmlSource), {
//         encoding: 'utf-8'
//       });

//       const machine = require(`./fixtures/${testGroupName}/${testName}`)
//         .default;

//       it(`${testGroupName}/${testName}`, () => {
//         expect(xml2js(toSCXML(machine))).toEqual(
//           xml2js(scxmlDefinition, {
//             ignoreComment: true,
//             ignoreDeclaration: true
//           })
//         );
//       });
//     });
//   });
// });

const pedestrianStates = {
  initial: 'walk',
  states: {
    walk: {
      on: {
        PED_COUNTDOWN: {
          target: 'wait',
          internal: true
        },
        TIMER: undefined // forbidden event
      }
    },
    wait: {
      on: {
        PED_COUNTDOWN: 'stop',
        TIMER: undefined // forbidden event
      }
    },
    stop: {
      type: 'final' as const,
      data: {
        foo: 'bar'
      }
    }
  }
};

const lightMachine = createMachine({
  key: 'light',
  initial: 'green',
  states: {
    green: {
      entry: 'enterGreen',
      exit: 'exitGreen',
      on: {
        TIMER: 'yellow',
        POWER_OUTAGE: 'red'
      }
    },
    yellow: {
      on: {
        TIMER: 'red',
        POWER_OUTAGE: 'red'
      },
      after: {
        1000: 'red'
      },
      type: 'parallel',
      states: {
        one: {
          initial: 'inactive',
          states: {
            inactive: {},
            active: {}
          }
        },
        two: {
          initial: 'inactive',
          states: {
            inactive: {},
            active: {}
          }
        }
      }
    },
    red: {
      on: {
        TIMER: 'green',
        POWER_OUTAGE: {
          target: 'red',
          internal: true
        }
      },
      ...pedestrianStates
    }
  }
});

xdescribe('transition to SCXML', () => {
  it('converts a simple transition', () => {
    const transition = lightMachine.states.green.on.TIMER;

    const scxml = transitionToSCXML(transition[0]);

    expect(scxml).toEqual(
      xml2js(`<transition event="TIMER" target="light.yellow" />`).elements[0]
    );
  });

  it('converts a full transition', () => {
    const machine = createMachine({
      initial: 'test',
      states: {
        test: {
          id: 'test',
          on: {
            SOME_EVENT: {
              target: 'next',
              internal: true,
              guard: () => true,
              actions: ['foo', 'bar']
            }
          }
        },
        next: {
          id: 'next'
        }
      }
    });

    const scxml = transitionToSCXML(machine.states.test.on.SOME_EVENT[0]);

    expect(scxml).toEqual(
      xml2js(
        `<transition event="SOME_EVENT" target="next" type="internal" cond="${
          scxml.attributes!.cond
        }" />`
      ).elements[0]
    );
  });
});<|MERGE_RESOLUTION|>--- conflicted
+++ resolved
@@ -4,15 +4,9 @@
   interpret,
   MachineNode,
   SimulatedClock,
-<<<<<<< HEAD
-  toMachine,
-  getStateNodes
-} from 'xstate';
-=======
   getStateNodes
 } from 'xstate';
 import { toMachine } from '../src/scxml';
->>>>>>> a3014744
 import { xml2js } from 'xml-js';
 import { transitionToSCXML, toSCXML } from '../src';
 import * as fs from 'fs';
