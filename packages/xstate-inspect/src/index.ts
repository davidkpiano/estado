--- conflicted
+++ resolved
@@ -4,61 +4,18 @@
   assign,
   interpret,
   SCXML,
-  EventObject,
-  Event,
-  SpawnedActorRef
+  EventObject
 } from 'xstate';
-<<<<<<< HEAD
-
-function isSCXMLEvent<TEvent extends EventObject>(
-  event: Event<TEvent> | SCXML.Event<TEvent>
-): event is SCXML.Event<TEvent> {
-  return (
-    !(typeof event === 'string') &&
-    '$$type' in event &&
-    event.$$type === 'scxml'
-  );
-}
-
-function toEventObject<TEvent extends EventObject>(
-  event: Event<TEvent>
-): TEvent {
-  if (typeof event === 'string') {
-    return { type: event } as TEvent;
-  }
-
-  return event;
-}
-
-export function toSCXMLEvent<TEvent extends EventObject>(
-  event: Event<TEvent> | SCXML.Event<TEvent>,
-  scxmlEvent?: Partial<SCXML.Event<TEvent>>
-): SCXML.Event<TEvent> {
-  if (isSCXMLEvent(event)) {
-    return event as SCXML.Event<TEvent>;
-  }
-
-  const eventObject = toEventObject(event as Event<TEvent>);
-
-  return {
-    name: eventObject.type,
-    data: eventObject,
-    $$type: 'scxml',
-    type: 'external',
-    ...scxmlEvent
-  };
-}
-=======
-import { XStateDevInterface } from 'xstate/lib/devTools';
-import { toSCXMLEvent, toEventObject } from 'xstate/lib/utils';
+import { XStateDevInterface } from 'xstate/src/dev';
+import { toSCXMLEvent, toEventObject } from 'xstate/src/utils';
 import safeStringify from 'fast-safe-stringify';
->>>>>>> 7aad3c6b
 
 export type ServiceListener = (service: Interpreter<any>) => void;
 
 type MaybeLazy<T> = T | (() => T);
 
 export interface InspectorOptions {
+  x;
   url: string;
   iframe: MaybeLazy<HTMLIFrameElement | null | false>;
   devTools: MaybeLazy<XStateDevInterface>;
@@ -99,49 +56,6 @@
   };
 }
 
-<<<<<<< HEAD
-export const inspectMachine = createMachine<{
-  client?: any;
-}>({
-  initial: 'pendingConnection',
-  context: {
-    client: undefined
-  },
-  states: {
-    pendingConnection: {},
-    connected: {
-      on: {
-        'service.state': {
-          actions: (ctx, e) => ctx.client!.send(e)
-        },
-        'service.event': {
-          actions: (ctx, e) => ctx.client!.send(e)
-        },
-        'service.register': {
-          actions: (ctx, e) => ctx.client!.send(e)
-        },
-        'service.stop': {
-          actions: (ctx, e) => ctx.client!.send(e)
-        },
-        'xstate.event': {
-          actions: (_, e) => {
-            const { event } = e;
-            const scxmlEventObject = JSON.parse(event) as SCXML.Event<any>;
-            const service = scxmlEventObject.origin
-              ? serviceMap.get(
-                  (scxmlEventObject.origin as SpawnedActorRef<any>).name
-                )
-              : undefined;
-            service?.send(JSON.parse(event));
-          }
-        },
-        unload: {
-          actions: (ctx) => {
-            ctx.client!.send({ type: 'xstate.disconnect' });
-          }
-        },
-        disconnect: 'pendingConnection'
-=======
 export const createInspectMachine = (
   devTools: XStateDevInterface = globalThis.__xstate__
 ) =>
@@ -186,7 +100,6 @@
       },
       disconnected: {
         type: 'final'
->>>>>>> 7aad3c6b
       }
     },
     on: {
@@ -322,13 +235,8 @@
     service.send = function inspectSend(event: EventObject, payload?: any) {
       inspectService.send({
         type: 'service.event',
-<<<<<<< HEAD
-        event: JSON.stringify(
-          toSCXMLEvent(toEventObject(event as EventObject), payload)
-=======
         event: stringify(
           toSCXMLEvent(toEventObject(event as EventObject, payload))
->>>>>>> 7aad3c6b
         ),
         sessionId: service.sessionId
       });
