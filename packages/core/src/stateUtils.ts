import { EventObject, StateNode, StateValue, Actor } from '.';
import {
  keys,
  flatten,
  toStatePath,
  toStatePaths,
  toArray,
  warn,
  isArray,
  isFunction,
  isString,
  toGuard,
  toTransitionConfigArray,
  normalizeTarget,
  toStateValue,
  mapContext,
  partition,
<<<<<<< HEAD
  updateHistoryValue,
=======
  updateContext,
>>>>>>> 37cfc6c1
  mapValues
} from './utils';
import { updateContext } from './updateContext';
import {
  TransitionConfig,
  TransitionDefinition,
  DelayedTransitionDefinition,
  NullEvent,
  SingleOrArray,
  Typestate,
  DelayExpr,
  Guard,
  SCXML,
  GuardMeta,
  GuardPredicate,
  Transitions,
  ActionObject,
  StateValueMap,
  AssignAction,
  RaiseAction,
  CancelAction,
  SendAction,
  LogAction,
  PureAction,
  RaiseActionObject,
  SendActionObject,
  SpecialTargets,
<<<<<<< HEAD
  InvokeActionObject
=======
  ActivityActionObject,
  HistoryValue
>>>>>>> 37cfc6c1
} from './types';
import { State } from './State';
import {
  send,
  cancel,
  after,
  done,
  doneInvoke,
  error,
  toActionObjects,
  start,
  raise,
  stop,
  initEvent,
  actionTypes,
  resolveRaise,
  resolveSend,
  resolveLog,
<<<<<<< HEAD
  toActionObject,
  toInvokeDefinition
=======
  resolveCancel,
  toActionObject
>>>>>>> 37cfc6c1
} from './actions';
import { IS_PRODUCTION } from './environment';
import {
  DEFAULT_GUARD_TYPE,
  STATE_IDENTIFIER,
  NULL_EVENT,
  WILDCARD
} from './constants';
import { createInvocableActor } from './Actor';
import { MachineNode } from './MachineNode';

type Configuration<TC, TE extends EventObject> = Iterable<
  StateNode<TC, any, TE>
>;

type AdjList<TC, TE extends EventObject> = Map<
  StateNode<TC, any, TE>,
  Array<StateNode<TC, any, TE>>
>;

export const isLeafNode = (stateNode: StateNode<any, any, any>) =>
  stateNode.type === 'atomic' || stateNode.type === 'final';

export function getChildren<TC, TE extends EventObject>(
  stateNode: StateNode<TC, any, TE>
): Array<StateNode<TC, any, TE>> {
  return keys(stateNode.states).map(key => stateNode.states[key]);
}

export function getProperAncestors<TContext, TEvent extends EventObject>(
  stateNode: StateNode<TContext, any, TEvent>,
  toStateNode: StateNode<TContext, any, TEvent> | null
): Array<typeof stateNode> {
  const ancestors: Array<typeof stateNode> = [];

  // add all ancestors
  let m = stateNode.parent;
  while (m && m !== toStateNode) {
    ancestors.push(m);
    m = m.parent;
  }

  return ancestors;
}

export function getAllStateNodes<TC, TE extends EventObject>(
  stateNode: StateNode<TC, any, TE>
): Array<StateNode<TC, any, TE>> {
  const stateNodes = [stateNode];

  if (isLeafNode(stateNode)) {
    return stateNodes;
  }

  return stateNodes.concat(
    flatten(getChildren(stateNode).map(getAllStateNodes))
  );
}

export function getConfiguration<TC, TE extends EventObject>(
  prevStateNodes: Iterable<StateNode<TC, any, TE>>,
  stateNodes: Iterable<StateNode<TC, any, TE>>
): Iterable<StateNode<TC, any, TE>> {
  const prevConfiguration = new Set(prevStateNodes);
  const prevAdjList = getAdjList(prevConfiguration);

  const configuration = new Set(stateNodes);

  // add all ancestors
  for (const stateNode of configuration) {
    let m = stateNode.parent;

    while (m && !configuration.has(m)) {
      configuration.add(m);
      m = m.parent;
    }
  }

  const adjList = getAdjList(configuration);

  // add descendants
  for (const s of configuration) {
    // if previously active, add existing child nodes
    if (s.type === 'compound' && (!adjList.get(s) || !adjList.get(s)!.length)) {
      if (prevAdjList.get(s)) {
        prevAdjList.get(s)!.forEach(sn => configuration.add(sn));
      } else {
        getInitialStateNodes(s).forEach(sn => configuration.add(sn));
      }
    } else {
      if (s.type === 'parallel') {
        for (const child of getChildren(s)) {
          if (child.type === 'history') {
            continue;
          }

          if (!configuration.has(child)) {
            configuration.add(child);

            if (prevAdjList.get(child)) {
              prevAdjList.get(child)!.forEach(sn => configuration.add(sn));
            } else {
              getInitialStateNodes(child).forEach(sn => configuration.add(sn));
            }
          }
        }
      }
    }
  }

  // add all ancestors
  for (const s of configuration) {
    let m = s.parent;

    while (m && !configuration.has(m)) {
      configuration.add(m);
      m = m.parent;
    }
  }

  return configuration;
}

function getValueFromAdj<TC, TE extends EventObject>(
  baseNode: StateNode<TC, any, TE>,
  adjList: AdjList<TC, TE>
): StateValue {
  const childStateNodes = adjList.get(baseNode);

  if (!childStateNodes) {
    return {}; // todo: fix?
  }

  if (baseNode.type === 'compound') {
    const childStateNode = childStateNodes[0];
    if (childStateNode) {
      if (isLeafNode(childStateNode)) {
        return childStateNode.key;
      }
    } else {
      return {};
    }
  }

  const stateValue = {};
  childStateNodes.forEach(csn => {
    stateValue[csn.key] = getValueFromAdj(csn, adjList);
  });

  return stateValue;
}

export function getAdjList<TC, TE extends EventObject>(
  configuration: Configuration<TC, TE>
): AdjList<TC, TE> {
  const adjList: AdjList<TC, TE> = new Map();

  for (const s of configuration) {
    if (!adjList.has(s)) {
      adjList.set(s, []);
    }

    if (s.parent) {
      if (!adjList.has(s.parent)) {
        adjList.set(s.parent, []);
      }

      adjList.get(s.parent)!.push(s);
    }
  }

  return adjList;
}

export function getValue<TC, TE extends EventObject>(
  rootNode: StateNode<TC, any, TE>,
  configuration: Configuration<TC, TE>
): StateValue {
  const config = getConfiguration([rootNode], configuration);

  return getValueFromAdj(rootNode, getAdjList(config));
}

export function has<T>(iterable: Iterable<T>, item: T): boolean {
  if (Array.isArray(iterable)) {
    return iterable.some(member => member === item);
  }

  if (iterable instanceof Set) {
    return iterable.has(item);
  }

  return false; // TODO: fix
}

export function nextEvents<TC, TE extends EventObject>(
  configuration: Array<StateNode<TC, any, TE>>
): Array<TE['type']> {
  return flatten([...new Set(configuration.map(sn => sn.ownEvents))]);
}

export function isInFinalState<TC, TE extends EventObject>(
  configuration: Array<StateNode<TC, any, TE>>,
  stateNode: StateNode<TC, any, TE>
): boolean {
  if (stateNode.type === 'compound') {
    return getChildren(stateNode).some(
      s => s.type === 'final' && has(configuration, s)
    );
  }
  if (stateNode.type === 'parallel') {
    return getChildren(stateNode).every(sn =>
      isInFinalState(configuration, sn)
    );
  }

  return false;
}

export const isStateId = (str: string) => str[0] === STATE_IDENTIFIER;

export function getCandidates<TEvent extends EventObject>(
  stateNode: StateNode<any, any, TEvent>,
  eventName: TEvent['type'] | NullEvent['type'] | '*'
) {
  const transient = eventName === NULL_EVENT;
  const candidates = stateNode.transitions.filter(transition => {
    const sameEventType = transition.eventType === eventName;
    // null events should only match against eventless transitions
    return transient
      ? sameEventType
      : sameEventType || transition.eventType === WILDCARD;
  }) as any;

  return candidates;
}
/**
 * All delayed transitions from the config.
 */
export function getDelayedTransitions<TContext, TEvent extends EventObject>(
  stateNode: StateNode<TContext, any, TEvent>
): Array<DelayedTransitionDefinition<TContext, TEvent>> {
  const afterConfig = stateNode.config.after;
  if (!afterConfig) {
    return [];
  }
  const mutateEntryExit = (
    delay: string | number | DelayExpr<TContext, TEvent>,
    i: number
  ) => {
    const delayRef = isFunction(delay) ? `${stateNode.id}:delay[${i}]` : delay;
    const eventType = after(delayRef, stateNode.id);
    stateNode.entry.push(send(eventType, { delay }));
    stateNode.exit.push(cancel(eventType));
    return eventType;
  };
  const delayedTransitions = isArray(afterConfig)
    ? afterConfig.map((transition, i) => {
        const eventType = mutateEntryExit(transition.delay, i);
        return { ...transition, event: eventType };
      })
    : flatten(
        keys(afterConfig).map((delay, i) => {
          const configTransition = afterConfig[delay];
          const resolvedTransition = isString(configTransition)
            ? { target: configTransition }
            : configTransition;
          const resolvedDelay = !isNaN(+delay) ? +delay : delay;
          const eventType = mutateEntryExit(resolvedDelay, i);
          return toArray(resolvedTransition).map(transition => ({
            ...transition,
            event: eventType,
            delay: resolvedDelay
          }));
        })
      );
  return delayedTransitions.map(delayedTransition => {
    const { delay } = delayedTransition;
    return {
      ...formatTransition(stateNode, delayedTransition),
      delay
    };
  });
}
function formatTransition<TContext, TEvent extends EventObject>(
  stateNode: StateNode<TContext, any, TEvent>,
  transitionConfig: TransitionConfig<TContext, TEvent> & {
    event: TEvent['type'] | NullEvent['type'] | '*';
  }
): TransitionDefinition<TContext, TEvent> {
  const normalizedTarget = normalizeTarget(transitionConfig.target);
  const internal =
    'internal' in transitionConfig
      ? transitionConfig.internal
      : normalizedTarget
      ? normalizedTarget.some(
          _target =>
            isString(_target) && _target[0] === stateNode.machine.delimiter
        )
      : true;
  const { guards } = stateNode.machine.options;
  const target = resolveTarget(stateNode, normalizedTarget);
  return {
    ...transitionConfig,
    actions: toActionObjects(toArray(transitionConfig.actions)),
    cond: toGuard(transitionConfig.cond, guards),
    target,
    source: stateNode,
    internal,
    eventType: transitionConfig.event
  };
}
export function formatTransitions<TContext, TEvent extends EventObject>(
  stateNode: StateNode<TContext, any, TEvent>
): Array<TransitionDefinition<TContext, TEvent>> {
  let onConfig: Array<
    TransitionConfig<TContext, EventObject> & {
      event: string;
    }
  >;
  if (!stateNode.config.on) {
    onConfig = [];
  } else if (Array.isArray(stateNode.config.on)) {
    onConfig = stateNode.config.on;
  } else {
    const {
      [WILDCARD]: wildcardConfigs = [],
      ...strictOnConfigs
    } = stateNode.config.on;
    onConfig = flatten(
      keys(strictOnConfigs)
        .map(key => {
          const arrayified = toTransitionConfigArray<TContext, EventObject>(
            key,
            strictOnConfigs![key as string]
          );
          // TODO: add dev-mode validation for unreachable transitions
          return arrayified;
        })
        .concat(
          toTransitionConfigArray(WILDCARD, wildcardConfigs as SingleOrArray<
            TransitionConfig<TContext, EventObject> & {
              event: '*';
            }
          >)
        )
    );
  }
  const doneConfig = stateNode.config.onDone
    ? toTransitionConfigArray(
        String(done(stateNode.id)),
        stateNode.config.onDone
      )
    : [];
  const invokeConfig = flatten(
    stateNode.invoke.map(invokeDef => {
      const settleTransitions: any[] = [];
      if (invokeDef.onDone) {
        settleTransitions.push(
          ...toTransitionConfigArray(
            String(doneInvoke(invokeDef.id)),
            invokeDef.onDone
          )
        );
      }
      if (invokeDef.onError) {
        settleTransitions.push(
          ...toTransitionConfigArray(
            String(error(invokeDef.id)),
            invokeDef.onError
          )
        );
      }
      return settleTransitions;
    })
  );
  const delayedTransitions = stateNode.after;
  const formattedTransitions = flatten(
    [...doneConfig, ...invokeConfig, ...onConfig].map(
      (
        transitionConfig: TransitionConfig<TContext, TEvent> & {
          event: TEvent['type'] | NullEvent['type'] | '*';
        }
      ) =>
        toArray(transitionConfig).map(transition =>
          formatTransition(stateNode, transition)
        )
    )
  );
  for (const delayedTransition of delayedTransitions) {
    formattedTransitions.push(delayedTransition as any);
  }
  return formattedTransitions;
}
function resolveTarget<TContext, TEvent extends EventObject>(
  stateNode: StateNode<TContext, any, TEvent>,
  _target: Array<string | StateNode<TContext, any, TEvent>> | undefined
): Array<StateNode<TContext, any, TEvent>> | undefined {
  if (_target === undefined) {
    // an undefined target signals that the state node should not transition from that state when receiving that event
    return undefined;
  }
  return _target.map(target => {
    if (!isString(target)) {
      return target;
    }
    const isInternalTarget = target[0] === stateNode.machine.delimiter;
    // If internal target is defined on machine,
    // do not include machine key on target
    if (isInternalTarget && !stateNode.parent) {
      return getStateNodeByPath(stateNode, target.slice(1));
    }
    const resolvedTarget = isInternalTarget ? stateNode.key + target : target;
    if (stateNode.parent) {
      try {
        const targetStateNode = getStateNodeByPath(
          stateNode.parent,
          resolvedTarget
        );
        return targetStateNode;
      } catch (err) {
        throw new Error(
          `Invalid transition definition for state node '${stateNode.id}':\n${err.message}`
        );
      }
    } else {
      return getStateNodeByPath(stateNode, resolvedTarget);
    }
  });
}
/**
 * Resolves to the historical value(s) of the parent state node,
 * represented by state nodes.
 */
function resolveHistory<TContext, TEvent extends EventObject>(
  stateNode: StateNode<TContext, any, TEvent> & { type: 'history' },
  state?: State<TContext, TEvent>
): Array<StateNode<TContext, any, TEvent>> {
  const parent = stateNode.parent!;
  if (!state || !state.historyValue[stateNode.id]) {
    const historyTarget = stateNode.target;
    return historyTarget
      ? flatten(
          toStatePaths(historyTarget).map(relativeChildPath =>
            getFromRelativePath(parent, relativeChildPath)
          )
        )
      : getInitialStateNodes(parent);
  }

  return state.historyValue[stateNode.id];
}

function isHistoryNode<TContext, TEvent extends EventObject>(
  stateNode: StateNode<TContext, any, TEvent>
): stateNode is StateNode<TContext, any, TEvent> & { type: 'history' } {
  return stateNode.type === 'history';
}

/**
 * Retrieves state nodes from a relative path to the state node.
 *
 * @param relativePath The relative path from the state node
 */
function getFromRelativePath<TContext, TEvent extends EventObject>(
  stateNode: StateNode<TContext, any, TEvent>,
  relativePath: string[]
): Array<StateNode<TContext, any, TEvent>> {
  if (!relativePath.length) {
    return [stateNode];
  }
  const [stateKey, ...childStatePath] = relativePath;
  if (!stateNode.states) {
    throw new Error(
      `Cannot retrieve subPath '${stateKey}' from node with no states`
    );
  }
  const childStateNode = getStateNode(stateNode, stateKey);
  if (isHistoryNode(childStateNode)) {
    return resolveHistory(childStateNode);
  }
  if (!stateNode.states[stateKey]) {
    throw new Error(
      `Child state '${stateKey}' does not exist on '${stateNode.id}'`
    );
  }
  return getFromRelativePath(stateNode.states[stateKey], childStatePath);
}
/**
 * Returns the leaf nodes from a state path relative to the state node.
 *
 * @param relativeStateNode The relative state node to retrieve the state nodes
 * @param state The previous state to retrieve history
 * @param resolveInitialStateNodes Whether state nodes should resolve to initial child state nodes
 */
export function getRelativeStateNodes<TContext, TEvent extends EventObject>(
  relativeStateNode: StateNode<TContext, any, TEvent>,
  state?: State<TContext, TEvent>,
  resolveInitialStateNodes: boolean = true
): Array<StateNode<TContext, any, TEvent>> {
  return resolveInitialStateNodes
    ? isHistoryNode(relativeStateNode)
      ? resolveHistory(relativeStateNode, state)
      : getInitialStateNodes(relativeStateNode)
    : [relativeStateNode];
}

export function getInitialStateNodes<TContext, TEvent extends EventObject>(
  stateNode: StateNode<TContext, any, TEvent>
): Array<StateNode<TContext, any, TEvent>> {
  if (isLeafNode(stateNode)) {
    return [stateNode];
  }
  // Case when state node is compound but no initial state is defined
  if (stateNode.type === 'compound' && !stateNode.initial) {
    if (!IS_PRODUCTION) {
      warn(
        false,
        `Compound state node '${stateNode.id}' has no initial state.`
      );
    }
    return [stateNode];
  }
  const initialStateNodePaths = toStatePaths(stateNode.initialStateValue!);
  return flatten(
    initialStateNodePaths.map(initialPath =>
      getFromRelativePath(stateNode, initialPath)
    )
  );
}
export function getInitialState<
  TContext,
  TStateSchema,
  TEvent extends EventObject,
  TTypestate extends Typestate<TContext>
>(
  machine: MachineNode<TContext, TStateSchema, TEvent>
): State<TContext, TEvent, TStateSchema, TTypestate> {
  return resolveTransition(machine, [], undefined, undefined, undefined);
}
/**
 * Returns the child state node from its relative `stateKey`, or throws.
 */
export function getStateNode<TContext, TEvent extends EventObject>(
  stateNode: StateNode<TContext, any, TEvent>,
  stateKey: string
): StateNode<TContext, any, TEvent> {
  if (isStateId(stateKey)) {
    return getStateNodeById(stateNode.machine, stateKey);
  }
  if (!stateNode.states) {
    throw new Error(
      `Unable to retrieve child state '${stateKey}' from '${stateNode.id}'; no child states exist.`
    );
  }
  const result = stateNode.states[stateKey];
  if (!result) {
    throw new Error(
      `Child state '${stateKey}' does not exist on '${stateNode.id}'`
    );
  }
  return result;
}
/**
 * Returns the state node with the given `stateId`, or throws.
 *
 * @param stateId The state ID. The prefix "#" is removed.
 */
export function getStateNodeById<TContext, TEvent extends EventObject>(
  fromStateNode: StateNode<TContext, any, TEvent>,
  stateId: string
): StateNode<TContext, any, TEvent> {
  const resolvedStateId = isStateId(stateId)
    ? stateId.slice(STATE_IDENTIFIER.length)
    : stateId;
  if (resolvedStateId === fromStateNode.id) {
    return fromStateNode;
  }
  const stateNode = fromStateNode.machine.idMap[resolvedStateId];
  if (!stateNode) {
    throw new Error(
      `Child state node '#${resolvedStateId}' does not exist on machine '${fromStateNode.id}'`
    );
  }
  return stateNode;
}
/**
 * Returns the relative state node from the given `statePath`, or throws.
 *
 * @param statePath The string or string array relative path to the state node.
 */
function getStateNodeByPath<TContext, TEvent extends EventObject>(
  stateNode: StateNode<TContext, any, TEvent>,
  statePath: string | string[]
): StateNode<TContext, any, TEvent> {
  if (typeof statePath === 'string' && isStateId(statePath)) {
    try {
      return getStateNodeById(stateNode, statePath.slice(1));
    } catch (e) {
      // try individual paths
      // throw e;
    }
  }
  const arrayStatePath = toStatePath(
    statePath,
    stateNode.machine.delimiter
  ).slice();
  let currentStateNode: StateNode<TContext, any, TEvent> = stateNode;
  while (arrayStatePath.length) {
    const key = arrayStatePath.shift()!;
    if (!key.length) {
      break;
    }
    currentStateNode = getStateNode(currentStateNode, key);
  }
  return currentStateNode;
}

/**
 * Returns the state nodes represented by the current state value.
 *
 * @param state The state value or State instance
 */
export function getStateNodes<TContext, TEvent extends EventObject>(
  stateNode: StateNode<TContext, any, TEvent>,
  state: StateValue | State<TContext, TEvent>
): Array<StateNode<TContext, any, TEvent>> {
  if (!state) {
    return [];
  }
  const stateValue =
    state instanceof State
      ? state.value
      : toStateValue(state, stateNode.machine.delimiter);

  if (isString(stateValue)) {
    const initialStateValue = getStateNode(stateNode, stateValue).initial;

    return initialStateValue !== undefined
      ? getStateNodes(stateNode, {
          [stateValue]: initialStateValue
        } as StateValue)
      : [stateNode.states[stateValue]];
  }

  const subStateKeys = keys(stateValue);
  const subStateNodes: Array<
    StateNode<TContext, any, TEvent>
  > = subStateKeys.map(subStateKey => getStateNode(stateNode, subStateKey));

  return subStateNodes.concat(
    subStateKeys.reduce(
      (allSubStateNodes, subStateKey) => {
        const subStateNode = getStateNodes(
          getStateNode(stateNode, subStateKey),
          stateValue[subStateKey]
        );

        return allSubStateNodes.concat(subStateNode);
      },
      [] as Array<StateNode<TContext, any, TEvent>>
    )
  );
}

export function nodesFromChild<TContext, TEvent extends EventObject>(
  stateNode: StateNode<TContext, any, TEvent>,
  childStateNode: StateNode<TContext, any, TEvent>
): Array<StateNode<TContext, any, TEvent>> {
  if (escapes(childStateNode, stateNode)) {
    return [];
  }

  const nodes: Array<StateNode<TContext, any, TEvent>> = [];
  let marker: StateNode<TContext, any, TEvent> | undefined = childStateNode;

  while (marker && marker !== stateNode) {
    nodes.push(marker);
    marker = marker.parent;
  }
  nodes.push(stateNode); // inclusive

  return nodes;
}

/**
 * Whether the given state node "escapes" the state node. If the `stateNode` is equal to or the parent of
 * the state node, it does not escape.
 */
export function escapes<TContext, TEvent extends EventObject>(
  stateNode: StateNode<TContext, any, TEvent>,
  escapeeNode: StateNode<TContext, any, TEvent>
): boolean {
  if (stateNode === escapeeNode) {
    return false;
  }

  let parent = stateNode.parent;

  while (parent) {
    if (parent === escapeeNode) {
      return false;
    }
    parent = parent.parent;
  }

  return true;
}

export function evaluateGuard<TContext, TEvent extends EventObject>(
  stateNode: StateNode<TContext, any, TEvent>,
  guard: Guard<TContext, TEvent>,
  context: TContext,
  _event: SCXML.Event<TEvent>,
  state: State<TContext, TEvent>
): boolean {
  const { guards } = stateNode.machine.options;
  const guardMeta: GuardMeta<TContext, TEvent> = {
    state,
    cond: guard,
    _event
  };

  if (guard.type === DEFAULT_GUARD_TYPE) {
    return (guard as GuardPredicate<TContext, TEvent>).predicate(
      context,
      _event.data,
      guardMeta
    );
  }

  const condFn = guards[guard.type];

  if (!condFn) {
    throw new Error(
      `Guard '${guard.type}' is not implemented on machine '${stateNode.machine.id}'.`
    );
  }

  return condFn(context, _event.data, guardMeta);
}

<<<<<<< HEAD
function getInvocations(stateNode: StateNode<any, any, any>) {
  return toArray(stateNode.invoke).map(toInvokeDefinition);
}

export function getActions<TContext, TEvent extends EventObject>(
  stateNode: StateNode<TContext, any, TEvent>,
  transition: StateTransition<TContext, TEvent>,
  currentContext: TContext,
  _event: SCXML.Event<TEvent>,
  prevState?: State<TContext>
): Array<ActionObject<TContext, TEvent>> {
  const prevConfig = getConfiguration(
    [],
    prevState ? getStateNodes(stateNode, prevState.value) : [stateNode]
  );
  const resolvedConfig = transition.configuration.length
    ? getConfiguration(prevConfig, transition.configuration)
    : prevConfig;

  for (const sn of resolvedConfig) {
    if (!has(prevConfig, sn)) {
      transition.entrySet.push(sn);
    }
  }
  for (const sn of prevConfig) {
    if (!has(resolvedConfig, sn) || has(transition.exitSet, sn.parent)) {
      transition.exitSet.push(sn);
    }
  }

  if (!transition.source) {
    transition.exitSet = [];

    // Ensure that root StateNode (machine) is entered
    transition.entrySet.push(stateNode);
  }

  const doneEvents = flatten(
    transition.entrySet.map(sn => {
      const events: DoneEventObject[] = [];

      if (sn.type !== 'final') {
        return events;
      }

      const parent = sn.parent!;

      events.push(
        done(sn.id, sn.data), // TODO: deprecate - final states should not emit done events for their own state.
        done(
          parent.id,
          sn.data ? mapContext(sn.data, currentContext, _event) : undefined
        )
      );

      if (parent.parent) {
        const grandparent = parent.parent;

        if (grandparent.type === 'parallel') {
          if (
            getChildren(grandparent).every(parentNode =>
              isInFinalState(transition.configuration, parentNode)
            )
          ) {
            events.push(done(grandparent.id, grandparent.data));
          }
        }
      }

      return events;
    })
  );

  transition.exitSet.sort((a, b) => b.order - a.order);
  transition.entrySet.sort((a, b) => a.order - b.order);

  const entryStates = new Set(transition.entrySet);
  const exitStates = new Set(transition.exitSet);

  const [entryActions, exitActions] = [
    flatten(
      Array.from(entryStates).map(entryNode => {
        return [
          ...getInvocations(entryNode).map(invokeDef => start(invokeDef)),
          ...entryNode.entry
        ];
      })
    ).concat(doneEvents.map(raise) as Array<ActionObject<TContext, TEvent>>),
    flatten(
      Array.from(exitStates).map(exitNode => [
        ...exitNode.exit,
        ...getInvocations(exitNode).map(invokeDef => stop(invokeDef))
      ])
    )
  ];

  const actions = toActionObjects(
    exitActions.concat(transition.actions).concat(entryActions),
    stateNode.machine.options.actions
  ) as Array<ActionObject<TContext, TEvent>>;

  return actions;
}

=======
>>>>>>> 37cfc6c1
export function transitionLeafNode<TContext, TEvent extends EventObject>(
  stateNode: StateNode<TContext, any, TEvent>,
  stateValue: string,
  state: State<TContext, TEvent>,
  _event: SCXML.Event<TEvent>
): Transitions<TContext, TEvent> | undefined {
  const childStateNode = getStateNode(stateNode, stateValue);
  const next = childStateNode.next(state, _event);

  if (!next || !next.length) {
    return stateNode.next(state, _event);
  }

  return next;
}

export function transitionCompoundNode<TContext, TEvent extends EventObject>(
  stateNode: StateNode<TContext, any, TEvent>,
  stateValue: StateValueMap,
  state: State<TContext, TEvent>,
  _event: SCXML.Event<TEvent>
): Transitions<TContext, TEvent> | undefined {
  const subStateKeys = keys(stateValue);

  const childStateNode = getStateNode(stateNode, subStateKeys[0]);
  const next = transitionNode(
    childStateNode,
    stateValue[subStateKeys[0]],
    state,
    _event
  );

  if (!next || !next.length) {
    return stateNode.next(state, _event);
  }

  return next;
}
export function transitionParallelNode<TContext, TEvent extends EventObject>(
  stateNode: StateNode<TContext, any, TEvent>,
  stateValue: StateValueMap,
  state: State<TContext, TEvent>,
  _event: SCXML.Event<TEvent>
): Transitions<TContext, TEvent> | undefined {
  const transitionMap: Record<string, Transitions<TContext, TEvent>> = {};

  for (const subStateKey of keys(stateValue)) {
    const subStateValue = stateValue[subStateKey];

    if (!subStateValue) {
      continue;
    }

    const subStateNode = getStateNode(stateNode, subStateKey);
    const nextStateNode = transitionNode(
      subStateNode,
      subStateValue,
      state,
      _event
    );
    if (nextStateNode) {
      transitionMap[subStateKey] = nextStateNode;
    }
  }

  const transitions = keys(transitionMap).map(key => transitionMap[key]);
  const enabledTransitions = flatten(transitions);

  const willTransition = transitions.some(st => st.length > 0);

  if (!willTransition) {
    return stateNode.next(state, _event);
  }

  return enabledTransitions;
}

export function transitionNode<TContext, TEvent extends EventObject>(
  stateNode: StateNode<TContext, any, TEvent>,
  stateValue: StateValue,
  state: State<TContext, TEvent>,
  _event: SCXML.Event<TEvent>
): Transitions<TContext, TEvent> | undefined {
  // leaf node
  if (isString(stateValue)) {
    return transitionLeafNode(stateNode, stateValue, state, _event);
  }

  // hierarchical node
  if (keys(stateValue).length === 1) {
    return transitionCompoundNode(stateNode, stateValue, state, _event);
  }

  // orthogonal node
  return transitionParallelNode(stateNode, stateValue, state, _event);
}

export function resolveRaisedTransition<
  TContext,
  TEvent extends EventObject,
  TTypestate extends Typestate<TContext>
>(
  machine: MachineNode<TContext, any, TEvent>,
  state: State<TContext, TEvent, any, TTypestate>,
  _event: SCXML.Event<TEvent> | NullEvent,
  originalEvent: SCXML.Event<TEvent>
): State<TContext, TEvent, any, TTypestate> {
  const currentActions = state.actions;

  state = machine.transition(state, _event as SCXML.Event<TEvent>);
  // Save original event to state
  state._event = originalEvent;
  state.event = originalEvent.data;
  state.actions.unshift(...currentActions);
  return state;
}

function getHistoryNodes<TContext, TEvent extends EventObject>(
  stateNode: StateNode<TContext, any, TEvent>
): Array<StateNode<TContext, any, TEvent>> {
  return getChildren(stateNode).filter(sn => {
    return sn.type === 'history';
  });
}

function isDescendant<TC, TE extends EventObject>(
  childStateNode: StateNode<TC, any, TE>,
  parentStateNode: StateNode<TC, any, TE>
): boolean {
  let marker = childStateNode;
  while (marker.parent && marker.parent !== parentStateNode) {
    marker = marker.parent;
  }

  return marker.parent === parentStateNode;
}

function getPathFromRootToNode<TC, TE extends EventObject>(
  stateNode: StateNode<TC, any, TE>
): Array<StateNode<TC, any, TE>> {
  const path: Array<StateNode<TC, any, TE>> = [];
  let marker = stateNode.parent;

  while (marker) {
    path.unshift(marker);
    marker = marker.parent;
  }

  return path;
}

function hasIntersection<T>(s1: Iterable<T>, s2: Iterable<T>): boolean {
  const set1 = new Set(s1);
  const set2 = new Set(s2);

  for (const item of set1) {
    if (set2.has(item)) {
      return true;
    }
  }
  for (const item of set2) {
    if (set1.has(item)) {
      return true;
    }
  }
  return false;
}

function removeConflictingTransitions<TContext, TEvent extends EventObject>(
  enabledTransitions: Array<TransitionDefinition<TContext, TEvent>>,
  mutConfiguration: Set<StateNode<TContext, any, TEvent>>,
  state: State<TContext, TEvent>
) {
  const filteredTransitions = new Set<TransitionDefinition<TContext, TEvent>>();

  for (const t1 of enabledTransitions) {
    let t1Preempted = false;
    const transitionsToRemove = new Set<
      TransitionDefinition<TContext, TEvent>
    >();
    for (const t2 of filteredTransitions) {
      if (
        hasIntersection(
          computeExitSet([t1], mutConfiguration, state),
          computeExitSet([t2], mutConfiguration, state)
        )
      ) {
        if (isDescendant(t1.source, t2.source)) {
          transitionsToRemove.add(t2);
        } else {
          t1Preempted = true;
          break;
        }
      }
    }
    if (!t1Preempted) {
      for (const t3 of transitionsToRemove) {
        filteredTransitions.delete(t3);
      }
      filteredTransitions.add(t1);
    }
  }

  return filteredTransitions;
}

function findLCCA<TContext, TEvent extends EventObject>(
  stateNodes: Array<StateNode<TContext, any, TEvent>>
): StateNode<TContext, any, TEvent> {
  const [head] = stateNodes;

  let current = getPathFromRootToNode(head);
  let candidates: Array<StateNode<TContext, any, TEvent>> = [];

  stateNodes.forEach(stateNode => {
    const path = getPathFromRootToNode(stateNode);

    candidates = current.filter(sn => path.includes(sn));
    current = candidates;
    candidates = [];
  });

  return current[current.length - 1];
}

function getEffectiveTargetStates<TC, TE extends EventObject>(
  transition: TransitionDefinition<TC, TE>,
  state: State<TC, TE>
): Array<StateNode<TC, any, TE>> {
  const targets = new Set<StateNode<TC, any, TE>>();

  for (const s of transition.target || []) {
    if (isHistoryNode(s)) {
      resolveHistory(s, state).forEach(t => targets.add(t));
    } else {
      targets.add(s);
    }
  }

  return [...targets];
}

function getTransitionDomain<TContext, TEvent extends EventObject>(
  transition: TransitionDefinition<TContext, TEvent>,
  state: State<TContext, TEvent>
): StateNode<TContext, any, TEvent> | null {
  const targetStates = getEffectiveTargetStates(transition, state);

  if (!targetStates) {
    return null;
  }

  if (
    transition.internal &&
    transition.source.type === 'compound' &&
    targetStates.every(targetStateNode =>
      isDescendant(targetStateNode, transition.source)
    )
  ) {
    return transition.source;
  }

  const lcca = findLCCA(targetStates.concat(transition.source));

  return lcca;
}

function exitStates<TContext, TEvent extends EventObject>(
  transitions: Array<TransitionDefinition<TContext, TEvent>>,
  mutConfiguration: Set<StateNode<TContext, any, TEvent>>,
  state: State<TContext, TEvent>
) {
  const statesToExit = computeExitSet(transitions, mutConfiguration, state);
  const actions: Array<ActionObject<TContext, TEvent>> = [];

  statesToExit.forEach(stateNode => {
    actions.push(...stateNode.invoke.map(def => stop(def)));
  });

  statesToExit.sort((a, b) => b.order - a.order);

  const historyValue = resolveHistoryValue(state, statesToExit);

  for (const s of statesToExit) {
    actions.push(...flatten(s.exit));
    mutConfiguration.delete(s);
  }

  return {
    exitSet: statesToExit,
    historyValue,
    actions,
    configuration: mutConfiguration
  };
}

export function enterStates<TContext, TEvent extends EventObject>(
  transitions: Array<TransitionDefinition<TContext, TEvent>>,
  mutConfiguration: Set<StateNode<TContext, any, TEvent>>,
  state: State<TContext, TEvent>
) {
  const defaultHistoryContent = {};
  const statesToInvoke: typeof mutConfiguration = new Set();
  const internalQueue: EventObject[] = [];

  const actions: Array<ActionObject<TContext, TEvent>> = [];
  const mutStatesToEnter = new Set<StateNode<TContext, any, TEvent>>();
  const mutStatesForDefaultEntry = new Set<StateNode<TContext, any, TEvent>>();

  computeEntrySet(
    transitions,
    state,
    mutStatesToEnter,
    mutStatesForDefaultEntry
  );

  for (const s of [...mutStatesToEnter].sort((a, b) => a.order - b.order)) {
    mutConfiguration.add(s);
    statesToInvoke.add(s);
    actions.push(...s.entry);
    // if (statesForDefaultEntry.has(s)) {
    //   // TODO: execute initial transition
    // }
    // if (defaultHistoryContent[s.id]) {
    //   actions.push(...defaultHistoryContent[s.id])
    // }
    if (s.type === 'final') {
      const parent = s.parent!;
      internalQueue.push(
        done(
          parent!.id,
          s.data ? mapContext(s.data, state.context, state._event) : undefined
        )
      );

      if (parent.parent) {
        const grandparent = parent.parent;

        if (grandparent.type === 'parallel') {
          if (
            getChildren(grandparent).every(parentNode =>
              isInFinalState([...mutConfiguration], parentNode)
            )
          ) {
            internalQueue.push(done(grandparent.id, grandparent.data));
          }
        }
      }
    }
  }

  return {
    defaultHistoryContent,
    configuration: mutConfiguration,
    statesToInvoke,
    internalQueue,
    statesForDefaultEntry: mutStatesForDefaultEntry,
    actions
  };
}

function computeExitSet<TContext, TEvent extends EventObject>(
  transitions: Array<TransitionDefinition<TContext, TEvent>>,
  configuration: Set<StateNode<TContext, any, TEvent>>,
  state: State<TContext, TEvent>
): Array<StateNode<TContext, any, TEvent>> {
  const statesToExit = new Set<StateNode<TContext, any, TEvent>>();

  for (const t of transitions) {
    if (t.target && t.target.length) {
      const domain = getTransitionDomain(t, state);

      for (const s of configuration) {
        if (isDescendant(s, domain!)) {
          statesToExit.add(s);
        }
      }
    }
  }

  return [...statesToExit];
}

function computeEntrySet<TContext, TEvent extends EventObject>(
  transitions: Array<TransitionDefinition<TContext, TEvent>>,
  state: State<TContext, TEvent>,
  mutStatesToEnter: Set<StateNode<TContext, any, TEvent>>,
  mutStatesForDefaultEntry: Set<StateNode<TContext, any, TEvent>>
) {
  for (const t of transitions) {
    for (const s of t.target || []) {
      addDescendentStatesToEnter(
        s,
        state,
        mutStatesToEnter,
        mutStatesForDefaultEntry
      );
    }
    const ancestor = getTransitionDomain(t, state);
    for (const s of getEffectiveTargetStates(t, state)) {
      addAncestorStatesToEnter(
        s,
        ancestor,
        state,
        mutStatesToEnter,
        mutStatesForDefaultEntry
      );
      mutStatesForDefaultEntry.forEach(se => mutStatesForDefaultEntry.add(se));
    }
  }
}

function addDescendentStatesToEnter<TContext, TEvent extends EventObject>(
  stateNode: StateNode<TContext, any, TEvent>,
  state: State<TContext, TEvent>,
  mutStatesToEnter: Set<typeof stateNode>,
  mutStatesForDefaultEntry: Set<typeof stateNode>
) {
  if (isHistoryNode(stateNode)) {
    if (state.historyValue[stateNode.id]) {
      const historyStateNodes = state.historyValue[stateNode.id];
      for (const s of historyStateNodes) {
        addDescendentStatesToEnter(
          s,
          state,
          mutStatesToEnter,
          mutStatesForDefaultEntry
        );
      }
      for (const s of historyStateNodes) {
        addAncestorStatesToEnter(
          s,
          stateNode.parent!,
          state,
          mutStatesToEnter,
          mutStatesForDefaultEntry
        );
        mutStatesForDefaultEntry.forEach(stateForDefaultEntry =>
          mutStatesForDefaultEntry.add(stateForDefaultEntry)
        );
      }
    } else {
      // defaultHistoryContent[stateNode.parent.id] = state.transition.content
      const historyTarget = stateNode.target;
      const targets = historyTarget
        ? flatten(
            toStatePaths(historyTarget).map(relativeChildPath =>
              getFromRelativePath(stateNode.parent!, relativeChildPath)
            )
          )
        : [];
      for (const s of targets) {
        addDescendentStatesToEnter(
          s,
          state,
          mutStatesToEnter,
          mutStatesForDefaultEntry
        );
      }
      for (const s of targets) {
        addAncestorStatesToEnter(
          s,
          stateNode,
          state,
          mutStatesToEnter,
          mutStatesForDefaultEntry
        );
        mutStatesForDefaultEntry.forEach(stateForDefaultEntry =>
          mutStatesForDefaultEntry.add(stateForDefaultEntry)
        );
      }
    }
  } else {
    mutStatesToEnter.add(stateNode);
    if (stateNode.type === 'compound') {
      mutStatesForDefaultEntry.add(stateNode);
      const initialStateNode = stateNode.states[stateNode.initial as string];
      addDescendentStatesToEnter(
        initialStateNode,
        state,
        mutStatesToEnter,
        mutStatesForDefaultEntry
      );
      // for (const s of getInitialStateNodes(stateNode)) {
      //   const result = addDescendentStatesToEnter(s, state);

      //   result.statesToEnter.forEach(stateToEnter =>
      //     statesToEnter.add(stateToEnter)
      //   );
      //   result.statesForDefaultEntry.forEach(stateForDefaultEntry =>
      //     statesForDefaultEntry.add(stateForDefaultEntry)
      //   );
      // }
      addAncestorStatesToEnter(
        initialStateNode,
        stateNode,
        state,
        mutStatesToEnter,
        mutStatesForDefaultEntry
      );
      // for (const s of getInitialStateNodes(stateNode)) {
      //   const result = addAncestorStatesToEnter(s, stateNode, state);
      //   result.statesToEnter.forEach(stateToEnter =>
      //     statesToEnter.add(stateToEnter)
      //   );
      //   result.statesForDefaultEntry.forEach(stateForDefaultEntry =>
      //     statesForDefaultEntry.add(stateForDefaultEntry)
      //   );
      // }
    } else {
      if (stateNode.type === 'parallel') {
        for (const child of getChildren(stateNode).filter(
          sn => !isHistoryNode(sn)
        )) {
          if (![...mutStatesToEnter].some(s => isDescendant(s, child))) {
            addDescendentStatesToEnter(
              child,
              state,
              mutStatesToEnter,
              mutStatesForDefaultEntry
            );
          }
        }
      }
    }
  }
}

function addAncestorStatesToEnter<TContext, TEvent extends EventObject>(
  stateNode: StateNode<TContext, any, TEvent>,
  toStateNode: StateNode<TContext, any, TEvent> | null,
  state: State<TContext, TEvent>,
  mutStatesToEnter: Set<typeof stateNode>,
  mutStatesForDefaultEntry: Set<typeof stateNode>
) {
  for (const anc of getProperAncestors(stateNode, toStateNode)) {
    mutStatesToEnter.add(anc);
    if (anc.type === 'parallel') {
      for (const child of getChildren(anc).filter(sn => !isHistoryNode(sn))) {
        if (![...mutStatesToEnter].some(s => isDescendant(s, child))) {
          addDescendentStatesToEnter(
            child,
            state,
            mutStatesToEnter,
            mutStatesForDefaultEntry
          );
        }
      }
    }
  }
}

/**
 * https://www.w3.org/TR/scxml/#microstepProcedure
 *
 * @private
 * @param transitions
 * @param currentState
 * @param mutConfiguration
 */
export function microstep<TContext, TEvent extends EventObject>(
  transitions: Array<TransitionDefinition<TContext, TEvent>>,
  currentState: State<TContext, TEvent> | undefined,
  mutConfiguration: Set<StateNode<TContext, any, TEvent>>
): {
  actions: Array<ActionObject<TContext, TEvent>>;
  configuration: typeof mutConfiguration;
  historyValue: HistoryValue<TContext, TEvent>;
} {
  const actions: Array<ActionObject<TContext, TEvent>> = [];

  const filteredTransitions = Array.from(
    removeConflictingTransitions(
      transitions,
      mutConfiguration,
      currentState || State.from({})
    )
  );

  let historyValue: HistoryValue<TContext, TEvent> = {};

  // Exit states
  if (currentState) {
    const { historyValue: exitHistoryValue, actions: exitActions } = exitStates(
      filteredTransitions,
      mutConfiguration,
      currentState
    );

    actions.push(...exitActions);

    historyValue = exitHistoryValue;

    actions.push(...flatten(transitions.map(t => t.actions)));

    mutConfiguration.forEach(sn => {
      mutConfiguration.add(sn);
    });
  }

  // Enter states
  const res = enterStates(
    filteredTransitions,
    mutConfiguration,
    currentState || State.from({})
  );

  // internal queue events
  actions.push(
    ...res.internalQueue.map(event => raise<TContext, TEvent>(event as TEvent))
  );

  actions.push(
    ...flatten(
      [...res.statesToInvoke].map(s =>
        s.invoke.map(invokeDef => start(invokeDef))
      )
    )
  );

  actions.push(...res.actions);

  return {
    actions,
    configuration: mutConfiguration,
    historyValue
  };
}

export function resolveTransition<
  TContext,
  TEvent extends EventObject,
  TTypestate extends Typestate<TContext>
>(
  machine: MachineNode<TContext, any, TEvent>,
  transitions: Transitions<TContext, TEvent>,
  currentState?: State<TContext, TEvent>,
  _event: SCXML.Event<TEvent> = initEvent as SCXML.Event<TEvent>,
  context: TContext = machine.machine.context!
): State<TContext, TEvent, any, TTypestate> {
  // Transition will "apply" if:
  // - the state node is the initial state (there is no current state)
  // - OR there are transitions
  const willTransition = !currentState || transitions.length > 0;

  // Entry and exit set
  const prevConfig = getConfiguration(
    [],
    currentState ? getStateNodes(machine, currentState.value) : [machine]
  );

  const currentContext = currentState ? currentState.context : context;

  const resolved = microstep(
    currentState
      ? transitions
      : [
          {
            target: [...prevConfig],
            source: machine,
            actions: [],
            eventType: 'init'
          }
        ],
    currentState,
    new Set(prevConfig)
  );

  const resolvedStateValue = willTransition
    ? getValue(machine.machine, resolved.configuration)
    : undefined;

  const [assignActions, otherActions] = partition(
    toActionObjects(resolved.actions, machine.options.actions),
    (action): action is AssignAction<TContext, TEvent> =>
      action.type === actionTypes.assign
  );

  const [updatedContext, invokeCreatorMap]: [
    TContext,
    Record<string, Actor>
  ] = assignActions.length
    ? updateContext(currentContext, _event, assignActions, currentState)
    : [currentContext, {}];

  // Add spawned actors as start actions
  Object.keys(invokeCreatorMap).forEach(actorId => {
    const actor = invokeCreatorMap[actorId];
    otherActions.unshift(
      start(
        {
          type: actionTypes.invoke,
          src: actor.meta!.src,
          id: actorId
        },
        actor
      )
    );
  });

  const resolvedActions = flatten(
    otherActions.map(actionObject => {
      switch (actionObject.type) {
        case actionTypes.raise:
          return resolveRaise(actionObject as RaiseAction<TEvent>);
        case actionTypes.cancel:
          return resolveCancel(
            actionObject as CancelAction<TContext, TEvent>,
            updatedContext,
            _event
          );
        case actionTypes.send:
          const sendAction = resolveSend(
            actionObject as SendAction<TContext, TEvent>,
            updatedContext,
            _event,
            machine.machine.options.delays
          ) as ActionObject<TContext, TEvent>; // TODO: fix ActionTypes.Init

          if (!IS_PRODUCTION) {
            // warn after resolving as we can create better contextual message here
            warn(
              !isString(actionObject.delay) ||
                typeof sendAction.delay === 'number',
              // tslint:disable-next-line:max-line-length
              `No delay reference for delay expression '${actionObject.delay}' was found on machine '${machine.machine.id}'`
            );
          }

          return sendAction;
        case actionTypes.log:
          return resolveLog(
            actionObject as LogAction<TContext, TEvent>,
            updatedContext,
            _event
          );
        case actionTypes.pure:
          return (
            (actionObject as PureAction<TContext, TEvent>).get(
              updatedContext,
              _event.data
            ) || []
          );
        default:
          return toActionObject(actionObject, machine.machine.options.actions);
      }
    })
  );

  const [raisedEvents, nonRaisedActions] = partition(
    resolvedActions,
    (
      action
    ): action is
      | RaiseActionObject<TEvent>
      | SendActionObject<TContext, TEvent> =>
      action.type === actionTypes.raise ||
      (action.type === actionTypes.send &&
        (action as SendActionObject<TContext, TEvent>).to ===
          SpecialTargets.Internal)
  );

  let children = currentState ? currentState.children : {};
  for (const action of resolvedActions) {
    if (action.type === actionTypes.start) {
      const actorDef = createInvocableActor(
        (action as InvokeActionObject<TContext, TEvent>).def
      );
      children[actorDef.id] = actorDef;
      // TODO: warn of collisions
    } else if (action.type === actionTypes.stop) {
      const id = (action as InvokeActionObject<TContext, TEvent>).def.id;

      children = { ...children };
      delete children[id];
      // TODO: warn if child actor does not exist
    }
  }

  const resolvedConfiguration = resolvedStateValue
    ? Array.from(resolved.configuration)
    : currentState
    ? currentState.configuration
    : [];

  const meta = resolvedConfiguration.reduce(
    (acc, subStateNode) => {
      if (subStateNode.meta !== undefined) {
        acc[subStateNode.id] = subStateNode.meta;
      }
      return acc;
    },
    {} as Record<string, string>
  );

  const isDone = isInFinalState(resolvedConfiguration, machine);

  const nextState = new State<TContext, TEvent, any, TTypestate>({
    value: resolvedStateValue || currentState!.value,
    context: updatedContext,
    _event,
    // Persist _sessionid between states
    _sessionid: currentState ? currentState._sessionid : null,
    history: !resolvedStateValue || currentState ? currentState : undefined,
    actions: resolvedStateValue ? nonRaisedActions : [],
    meta: resolvedStateValue
      ? meta
      : currentState
      ? currentState.meta
      : undefined,
    events: [],
    configuration: resolvedConfiguration,
    transitions,
    children,
    done: isDone
  });

  nextState.changed =
    _event.name === actionTypes.update || !!assignActions.length;

  // Dispose of penultimate histories to prevent memory leaks
  const { history } = nextState;
  if (history) {
    delete history.history;
  }

  if (!resolvedStateValue) {
    return nextState;
  }

  let maybeNextState = nextState;

  if (!isDone) {
    const isTransient =
      machine.isTransient || resolvedConfiguration.some(sn => sn.isTransient);

    if (isTransient) {
      maybeNextState = resolveRaisedTransition(
        machine,
        maybeNextState,
        {
          type: actionTypes.nullEvent
        },
        _event
      );
    }

    while (raisedEvents.length) {
      const raisedEvent = raisedEvents.shift()!;
      maybeNextState = resolveRaisedTransition(
        machine,
        maybeNextState,
        raisedEvent._event,
        _event
      );
    }
  }

  // Detect if state changed
  const changed =
    maybeNextState.changed ||
    (history
      ? !!maybeNextState.actions.length ||
        !!assignActions.length ||
        typeof history.value !== typeof maybeNextState.value ||
        !stateValuesEqual(maybeNextState.value, history.value)
      : undefined);

  maybeNextState.changed = changed;

  // TODO: remove children if they are stopped
  maybeNextState.children = children;

  // Preserve original history after raised events
  maybeNextState.history = history;
  maybeNextState.historyValue = resolved.historyValue;

  return maybeNextState;
}

function resolveHistoryValue<TContext, TEvent extends EventObject>(
  currentState: State<TContext, TEvent, any, any> | undefined,
  exitSet: Array<StateNode<TContext, any, TEvent>>
): HistoryValue<TContext, TEvent> {
  const historyValue: Record<
    string,
    Array<StateNode<TContext, any, TEvent>>
  > = currentState ? currentState.historyValue : {};
  if (currentState && currentState.configuration) {
    // From SCXML algorithm: https://www.w3.org/TR/scxml/#exitStates
    for (const exitStateNode of new Set(exitSet)) {
      for (const historyNode of getHistoryNodes(exitStateNode)) {
        let predicate: (sn: StateNode<TContext, any, TEvent>) => boolean;
        if (historyNode.history === 'deep') {
          predicate = sn => isLeafNode(sn) && isDescendant(sn, exitStateNode);
        } else {
          predicate = sn => {
            return sn.parent === exitStateNode;
          };
        }
        historyValue[historyNode.id] = currentState.configuration.filter(
          predicate
        );
      }
    }
  }
  return historyValue;
}

/**
 * Resolves a partial state value with its full representation in the state node's machine.
 *
 * @param stateValue The partial state value to resolve.
 */
export function resolveStateValue<TContext, TEvent extends EventObject>(
  stateNode: StateNode<TContext, any, TEvent>,
  stateValue: StateValue
): StateValue {
  if (!stateValue) {
    return stateNode.initialStateValue || {};
  }

  switch (stateNode.type) {
    case 'parallel':
      return mapValues(
        stateNode.initialStateValue as Record<string, StateValue>,
        (subStateValue, subStateKey) => {
          return subStateValue
            ? resolveStateValue(
                getStateNode(stateNode, subStateKey),
                stateValue[subStateKey] || subStateValue
              )
            : {};
        }
      );

    case 'compound':
      if (isString(stateValue)) {
        const subStateNode = getStateNode(stateNode, stateValue);

        if (
          subStateNode.type === 'parallel' ||
          subStateNode.type === 'compound'
        ) {
          return { [stateValue]: subStateNode.initialStateValue! };
        }

        return stateValue;
      }
      if (!keys(stateValue).length) {
        return stateNode.initialStateValue || {};
      }

      return mapValues(stateValue, (subStateValue, subStateKey) => {
        return subStateValue
          ? resolveStateValue(
              getStateNode(stateNode, subStateKey),
              subStateValue
            )
          : {};
      });

    default:
      return stateValue || {};
  }
}

export function stateValuesEqual(
  a: StateValue | undefined,
  b: StateValue | undefined
): boolean {
  if (a === b) {
    return true;
  }

  if (a === undefined || b === undefined) {
    return false;
  }

  if (isString(a) || isString(b)) {
    return a === b;
  }

  const aKeys = keys(a as StateValueMap);
  const bKeys = keys(b as StateValueMap);

  return (
    aKeys.length === bKeys.length &&
    aKeys.every(key => stateValuesEqual(a[key], b[key]))
  );
}<|MERGE_RESOLUTION|>--- conflicted
+++ resolved
@@ -1,4 +1,4 @@
-import { EventObject, StateNode, StateValue, Actor } from '.';
+import { EventObject, StateValue, HistoryValue } from './types';
 import {
   keys,
   flatten,
@@ -15,11 +15,6 @@
   toStateValue,
   mapContext,
   partition,
-<<<<<<< HEAD
-  updateHistoryValue,
-=======
-  updateContext,
->>>>>>> 37cfc6c1
   mapValues
 } from './utils';
 import { updateContext } from './updateContext';
@@ -47,12 +42,7 @@
   RaiseActionObject,
   SendActionObject,
   SpecialTargets,
-<<<<<<< HEAD
   InvokeActionObject
-=======
-  ActivityActionObject,
-  HistoryValue
->>>>>>> 37cfc6c1
 } from './types';
 import { State } from './State';
 import {
@@ -71,13 +61,9 @@
   resolveRaise,
   resolveSend,
   resolveLog,
-<<<<<<< HEAD
   toActionObject,
-  toInvokeDefinition
-=======
-  resolveCancel,
-  toActionObject
->>>>>>> 37cfc6c1
+  toInvokeDefinition,
+  resolveCancel
 } from './actions';
 import { IS_PRODUCTION } from './environment';
 import {
@@ -86,8 +72,9 @@
   NULL_EVENT,
   WILDCARD
 } from './constants';
-import { createInvocableActor } from './Actor';
+import { createInvocableActor, Actor } from './Actor';
 import { MachineNode } from './MachineNode';
+import { StateNode } from '.';
 
 type Configuration<TC, TE extends EventObject> = Iterable<
   StateNode<TC, any, TE>
@@ -820,113 +807,6 @@
   return condFn(context, _event.data, guardMeta);
 }
 
-<<<<<<< HEAD
-function getInvocations(stateNode: StateNode<any, any, any>) {
-  return toArray(stateNode.invoke).map(toInvokeDefinition);
-}
-
-export function getActions<TContext, TEvent extends EventObject>(
-  stateNode: StateNode<TContext, any, TEvent>,
-  transition: StateTransition<TContext, TEvent>,
-  currentContext: TContext,
-  _event: SCXML.Event<TEvent>,
-  prevState?: State<TContext>
-): Array<ActionObject<TContext, TEvent>> {
-  const prevConfig = getConfiguration(
-    [],
-    prevState ? getStateNodes(stateNode, prevState.value) : [stateNode]
-  );
-  const resolvedConfig = transition.configuration.length
-    ? getConfiguration(prevConfig, transition.configuration)
-    : prevConfig;
-
-  for (const sn of resolvedConfig) {
-    if (!has(prevConfig, sn)) {
-      transition.entrySet.push(sn);
-    }
-  }
-  for (const sn of prevConfig) {
-    if (!has(resolvedConfig, sn) || has(transition.exitSet, sn.parent)) {
-      transition.exitSet.push(sn);
-    }
-  }
-
-  if (!transition.source) {
-    transition.exitSet = [];
-
-    // Ensure that root StateNode (machine) is entered
-    transition.entrySet.push(stateNode);
-  }
-
-  const doneEvents = flatten(
-    transition.entrySet.map(sn => {
-      const events: DoneEventObject[] = [];
-
-      if (sn.type !== 'final') {
-        return events;
-      }
-
-      const parent = sn.parent!;
-
-      events.push(
-        done(sn.id, sn.data), // TODO: deprecate - final states should not emit done events for their own state.
-        done(
-          parent.id,
-          sn.data ? mapContext(sn.data, currentContext, _event) : undefined
-        )
-      );
-
-      if (parent.parent) {
-        const grandparent = parent.parent;
-
-        if (grandparent.type === 'parallel') {
-          if (
-            getChildren(grandparent).every(parentNode =>
-              isInFinalState(transition.configuration, parentNode)
-            )
-          ) {
-            events.push(done(grandparent.id, grandparent.data));
-          }
-        }
-      }
-
-      return events;
-    })
-  );
-
-  transition.exitSet.sort((a, b) => b.order - a.order);
-  transition.entrySet.sort((a, b) => a.order - b.order);
-
-  const entryStates = new Set(transition.entrySet);
-  const exitStates = new Set(transition.exitSet);
-
-  const [entryActions, exitActions] = [
-    flatten(
-      Array.from(entryStates).map(entryNode => {
-        return [
-          ...getInvocations(entryNode).map(invokeDef => start(invokeDef)),
-          ...entryNode.entry
-        ];
-      })
-    ).concat(doneEvents.map(raise) as Array<ActionObject<TContext, TEvent>>),
-    flatten(
-      Array.from(exitStates).map(exitNode => [
-        ...exitNode.exit,
-        ...getInvocations(exitNode).map(invokeDef => stop(invokeDef))
-      ])
-    )
-  ];
-
-  const actions = toActionObjects(
-    exitActions.concat(transition.actions).concat(entryActions),
-    stateNode.machine.options.actions
-  ) as Array<ActionObject<TContext, TEvent>>;
-
-  return actions;
-}
-
-=======
->>>>>>> 37cfc6c1
 export function transitionLeafNode<TContext, TEvent extends EventObject>(
   stateNode: StateNode<TContext, any, TEvent>,
   stateValue: string,
