import { xml2js, Element as XMLElement } from 'xml-js';
import {
  EventObject,
  ActionObject,
  SCXMLEventMeta,
  SendExpr,
  DelayExpr,
  ChooseConditon
} from './types';
import { Machine } from './index';
import { mapValues, keys, isString, flatten } from './utils';
import * as actions from './actions';
import { spawnMachine } from './invoke';
import { MachineNode } from './MachineNode';

function getAttribute(
  element: XMLElement,
  attribute: string
): string | number | undefined {
  return element.attributes ? element.attributes[attribute] : undefined;
}

function indexedRecord<T extends {}>(
  items: T[],
  identifier: string | ((item: T) => string)
): Record<string, T> {
  const record: Record<string, T> = {};

  const identifierFn = isString(identifier)
    ? item => item[identifier]
    : identifier;

  items.forEach(item => {
    const key = identifierFn(item);

    record[key] = item;
  });

  return record;
}

function executableContent(elements: XMLElement[]) {
  const transition: any = {
    actions: mapActions(elements)
  };

  return transition;
}

function getTargets(targetAttr?: string | number): string[] | undefined {
  // return targetAttr ? [`#${targetAttr}`] : undefined;
  return targetAttr
    ? `${targetAttr}`.split(/\s+/).map(target => `#${target}`)
    : undefined;
}

function delayToMs(delay?: string | number): number | undefined {
  if (!delay) {
    return undefined;
  }

  if (typeof delay === 'number') {
    return delay;
  }

  const millisecondsMatch = delay.match(/(\d+)ms/);

  if (millisecondsMatch) {
    return parseInt(millisecondsMatch[1], 10);
  }

  const secondsMatch = delay.match(/(\d*)(\.?)(\d+)s/);

  if (secondsMatch) {
    const hasDecimal = !!secondsMatch[2];
    if (!hasDecimal) {
      return parseInt(secondsMatch[3], 10) * 1000;
    }
    const secondsPart = !!secondsMatch[1]
      ? parseInt(secondsMatch[1], 10) * 1000
      : 0;
    const millisecondsPart = parseInt(
      (secondsMatch[3] as any).padEnd(3, '0'),
      10
    );

    if (millisecondsPart >= 1000) {
      throw new Error(`Can't parse "${delay} delay."`);
    }

    return secondsPart + millisecondsPart;
  }

  throw new Error(`Can't parse "${delay} delay."`);
}

const evaluateExecutableContent = <
  TContext extends object,
  TEvent extends EventObject
>(
  context: TContext,
  _ev: TEvent,
  meta: SCXMLEventMeta<TEvent>,
  body: string
) => {
  const datamodel = context
    ? keys(context)
        .map(key => `const ${key} = context['${key}'];`)
        .join('\n')
    : '';

  const scope = ['const _sessionid = "NOT_IMPLEMENTED";', datamodel]
    .filter(Boolean)
    .join('\n');

  const args = ['context', '_event'];

  const fnBody = `
    ${scope}
    ${body}
  `;

  const fn = new Function(...args, fnBody);
  return fn(context, meta._event);
};

function createCond<
  TContext extends object,
  TEvent extends EventObject = EventObject
>(cond: string) {
  return (context: TContext, _event: TEvent, meta) => {
    return evaluateExecutableContent(context, _event, meta, `return ${cond};`);
  };
}

function mapAction<
  TContext extends object,
  TEvent extends EventObject = EventObject
>(element: XMLElement): ActionObject<TContext, TEvent> {
  switch (element.name) {
    case 'raise': {
      return actions.raise<TContext, TEvent>(element.attributes!
        .event! as string);
    }
    case 'assign': {
      return actions.assign<TContext, TEvent>((context, e, meta) => {
        const fnBody = `
            return {'${element.attributes!.location}': ${
          element.attributes!.expr
        }};
          `;

<<<<<<< HEAD
          return evaluateExecutableContent(context, e, meta, fnBody);
        });
      case 'cancel':
        if ('sendid' in element.attributes!) {
          return actions.cancel(element.attributes!.sendid! as string);
        }
        return actions.cancel((context, e, meta) => {
          const fnBody = `
            return ${element.attributes!.sendidexpr};
          `;

          return evaluateExecutableContent(context, e, meta, fnBody);
        });
      case 'send': {
        const { event, eventexpr, target, id } = element.attributes!;

        let convertedEvent: TEvent['type'] | SendExpr<TContext, TEvent>;
        let convertedDelay: number | DelayExpr<TContext, TEvent> | undefined;

        const params =
          element.elements &&
          element.elements.reduce((acc, child) => {
            if (child.name === 'content') {
              throw new Error(
                'Conversion of <content/> inside <send/> not implemented.'
              );
            }
            return `${acc}${child.attributes!.name}:${
              child.attributes!.expr
            },\n`;
          }, '');

        if (event && !params) {
          convertedEvent = event as TEvent['type'];
        } else {
          convertedEvent = (context, _ev, meta) => {
            const fnBody = `
=======
        return evaluateExecutableContent(context, e, meta, fnBody);
      });
    }
    case 'send': {
      const { event, eventexpr, target } = element.attributes!;

      let convertedEvent: TEvent['type'] | SendExpr<TContext, TEvent>;
      let convertedDelay: number | DelayExpr<TContext, TEvent> | undefined;

      const params =
        element.elements &&
        element.elements.reduce((acc, child) => {
          if (child.name === 'content') {
            throw new Error(
              'Conversion of <content/> inside <send/> not implemented.'
            );
          }
          return `${acc}${child.attributes!.name}:${child.attributes!.expr},\n`;
        }, '');

      if (event && !params) {
        convertedEvent = event as TEvent['type'];
      } else {
        convertedEvent = (context, _ev, meta) => {
          const fnBody = `
>>>>>>> 3382eec0
              return { type: ${event ? `"${event}"` : eventexpr}, ${
            params ? params : ''
          } }
            `;

          return evaluateExecutableContent(context, _ev, meta, fnBody);
        };
      }

      if ('delay' in element.attributes!) {
        convertedDelay = delayToMs(element.attributes!.delay);
      } else if (element.attributes!.delayexpr) {
        convertedDelay = (context, _ev, meta) => {
          const fnBody = `
              return (${delayToMs})(${element.attributes!.delayexpr});
            `;

          return evaluateExecutableContent(context, _ev, meta, fnBody);
        };
      }

<<<<<<< HEAD
        return actions.send<TContext, TEvent>(convertedEvent, {
          delay: convertedDelay,
          to: target as string | undefined,
          id: id as string | undefined
        });
      }
      case 'log':
        const label = element.attributes!.label;
=======
      return actions.send<TContext, TEvent>(convertedEvent, {
        delay: convertedDelay,
        to: target as string | undefined
      });
    }
    case 'log': {
      const label = element.attributes!.label;
>>>>>>> 3382eec0

      return actions.log<TContext, TEvent>(
        (context, e, meta) => {
          const fnBody = `
              return ${element.attributes!.expr};
            `;

          return evaluateExecutableContent(context, e, meta, fnBody);
        },
        label !== undefined ? String(label) : undefined
      );
    }
    case 'if': {
      const conds: ChooseConditon<TContext, TEvent>[] = [];

      let current: ChooseConditon<TContext, TEvent> = {
        cond: createCond(element.attributes!.cond as string),
        actions: []
      };

      for (const el of element.elements!) {
        if (el.type === 'comment') {
          continue;
        }

        switch (el.name) {
          case 'elseif':
            conds.push(current);
            current = {
              cond: createCond(el.attributes!.cond as string),
              actions: []
            };
            break;
          case 'else':
            conds.push(current);
            current = { actions: [] };
            break;
          default:
            (current.actions as any[]).push(mapAction<TContext, TEvent>(el));
            break;
        }
      }

      conds.push(current);
      return actions.choose(conds);
    }
    default:
      throw new Error(
        `Conversion of "${element.name}" elements is not implemented yet.`
      );
  }
}

function mapActions<
  TContext extends object,
  TEvent extends EventObject = EventObject
>(elements: XMLElement[]): Array<ActionObject<TContext, TEvent>> {
  const mapped: Array<ActionObject<TContext, TEvent>> = [];

  for (const element of elements) {
    if (element.type === 'comment') {
      continue;
    }

    mapped.push(mapAction(element));
  }

  return mapped;
}

function toConfig(
  nodeJson: XMLElement,
  id: string,
  options: ScxmlToMachineOptions
) {
  const parallel = nodeJson.name === 'parallel';
  let initial = parallel ? undefined : nodeJson.attributes!.initial;
  const { elements } = nodeJson;

  switch (nodeJson.name) {
    case 'history': {
      if (!elements) {
        return {
          id,
          history: nodeJson.attributes!.type || 'shallow'
        };
      }

      const [transitionElement] = elements.filter(
        element => element.name === 'transition'
      );

      const target = getAttribute(transitionElement, 'target');
      const history = getAttribute(nodeJson, 'type') || 'shallow';

      return {
        id,
        history,
        target: target ? `#${target}` : undefined
      };
    }
    case 'final': {
      return {
        ...nodeJson.attributes,
        type: 'final'
      };
    }
    default:
      break;
  }

  if (nodeJson.elements) {
    const stateElements = nodeJson.elements.filter(
      element =>
        element.name === 'state' ||
        element.name === 'parallel' ||
        element.name === 'final' ||
        element.name === 'history'
    );

    const transitionElements = nodeJson.elements.filter(
      element => element.name === 'transition'
    );

    const invokeElements = nodeJson.elements.filter(
      element => element.name === 'invoke'
    );

    const onEntryElements = nodeJson.elements.filter(
      element => element.name === 'onentry'
    );

    const onExitElements = nodeJson.elements.filter(
      element => element.name === 'onexit'
    );

    const states: Record<string, any> = indexedRecord(
      stateElements,
      item => `${item.attributes!.id}`
    );

    const initialElement = !initial
      ? nodeJson.elements.find(element => element.name === 'initial')
      : undefined;

    if (initialElement && initialElement.elements!.length) {
      initial = initialElement.elements!.find(
        element => element.name === 'transition'
      )!.attributes!.target;
    } else if (!initial && !initialElement && stateElements.length) {
      initial = stateElements[0].attributes!.id;
    }

    const on = transitionElements.map(value => {
      const event = getAttribute(value, 'event') || '';

      if (event === 'done.invoke') {
        throw new Error(
          'done.invoke gets often used in SCXML tests as inexact event descriptor.' +
            " As long as this stay unimplemented or done.invoke doesn't get a specialcased while converting throw when seeing it to avoid tests using this to pass by accident."
        );
      }

      const targets = getAttribute(value, 'target');
      const internal = getAttribute(value, 'type') === 'internal';

      return {
        event,
        target: getTargets(targets),
        ...(value.elements ? executableContent(value.elements) : undefined),
        ...(value.attributes && value.attributes.cond
          ? {
              cond: createCond(value.attributes!.cond as string)
            }
          : undefined),
        internal
      };
    });

    const onEntry = onEntryElements
      ? flatten(
          onEntryElements.map(onEntryElement =>
            mapActions(onEntryElement.elements!)
          )
        )
      : undefined;

    const onExit = onExitElements
      ? onExitElements.map(onExitElement => mapActions(onExitElement.elements!))
      : undefined;

    const invoke = invokeElements.map(element => {
      if (
        !['scxml', 'http://www.w3.org/TR/scxml/'].includes(element.attributes!
          .type as string)
      ) {
        throw new Error(
          'Currently only converting invoke elements of type SCXML is supported.'
        );
      }
      const content = element.elements!.find(
        el => el.name === 'content'
      ) as XMLElement;

      return {
        ...(element.attributes!.id && { id: element.attributes!.id as string }),
        src: spawnMachine(scxmlToMachine(content, options)),
        autoForward: element.attributes!.autoforward === 'true'
      };
    });

    return {
      id,
      ...(initial
        ? {
            initial: String(initial)
              .split(' ')
              .map(id => `#${id}`)
          }
        : undefined),
      ...(parallel ? { type: 'parallel' } : undefined),
      ...(stateElements.length
        ? {
            states: mapValues(states, (state, key) =>
              toConfig(state, key, options)
            )
          }
        : undefined),
      ...(transitionElements.length ? { on } : undefined),
      ...(onEntry ? { entry: onEntry } : undefined),
      ...(onExit ? { exit: onExit } : undefined),
      ...(invoke.length ? { invoke } : undefined)
    };
  }

  return { id };
}

export interface ScxmlToMachineOptions {
  delimiter?: string;
}

function scxmlToMachine(
  scxmlJson: XMLElement,
  options: ScxmlToMachineOptions
): MachineNode {
  const machineElement = scxmlJson.elements!.find(
    element => element.name === 'scxml'
  ) as XMLElement;

  const dataModelEl = machineElement.elements!.filter(
    element => element.name === 'datamodel'
  )[0];

  const context = dataModelEl
    ? dataModelEl
        .elements!.filter(element => element.name === 'data')
        .reduce((acc, element) => {
          if (element.attributes!.src) {
            throw new Error(
              "Conversion of `src` attribute on datamodel's <data> elements is not supported."
            );
          }
          acc[element.attributes!.id!] = element.attributes!.expr
            ? // tslint:disable-next-line:no-eval
              eval(`(${element.attributes!.expr})`)
            : undefined;
          return acc;
        }, {})
    : undefined;

  return Machine({
    ...toConfig(machineElement, '(machine)', options),
    context,
    delimiter: options.delimiter
  });
}

export function toMachine(
  xml: string,
  options: ScxmlToMachineOptions
): MachineNode {
  const json = xml2js(xml) as XMLElement;
  return scxmlToMachine(json, options);
}<|MERGE_RESOLUTION|>--- conflicted
+++ resolved
@@ -27,10 +27,10 @@
   const record: Record<string, T> = {};
 
   const identifierFn = isString(identifier)
-    ? item => item[identifier]
+    ? (item) => item[identifier]
     : identifier;
 
-  items.forEach(item => {
+  items.forEach((item) => {
     const key = identifierFn(item);
 
     record[key] = item;
@@ -50,7 +50,7 @@
 function getTargets(targetAttr?: string | number): string[] | undefined {
   // return targetAttr ? [`#${targetAttr}`] : undefined;
   return targetAttr
-    ? `${targetAttr}`.split(/\s+/).map(target => `#${target}`)
+    ? `${targetAttr}`.split(/\s+/).map((target) => `#${target}`)
     : undefined;
 }
 
@@ -105,7 +105,7 @@
 ) => {
   const datamodel = context
     ? keys(context)
-        .map(key => `const ${key} = context['${key}'];`)
+        .map((key) => `const ${key} = context['${key}'];`)
         .join('\n')
     : '';
 
@@ -139,8 +139,9 @@
 >(element: XMLElement): ActionObject<TContext, TEvent> {
   switch (element.name) {
     case 'raise': {
-      return actions.raise<TContext, TEvent>(element.attributes!
-        .event! as string);
+      return actions.raise<TContext, TEvent>(
+        element.attributes!.event! as string
+      );
     }
     case 'assign': {
       return actions.assign<TContext, TEvent>((context, e, meta) => {
@@ -150,50 +151,22 @@
         }};
           `;
 
-<<<<<<< HEAD
-          return evaluateExecutableContent(context, e, meta, fnBody);
-        });
-      case 'cancel':
-        if ('sendid' in element.attributes!) {
-          return actions.cancel(element.attributes!.sendid! as string);
-        }
-        return actions.cancel((context, e, meta) => {
-          const fnBody = `
+        return evaluateExecutableContent(context, e, meta, fnBody);
+      });
+    }
+    case 'cancel':
+      if ('sendid' in element.attributes!) {
+        return actions.cancel(element.attributes!.sendid! as string);
+      }
+      return actions.cancel((context, e, meta) => {
+        const fnBody = `
             return ${element.attributes!.sendidexpr};
           `;
 
-          return evaluateExecutableContent(context, e, meta, fnBody);
-        });
-      case 'send': {
-        const { event, eventexpr, target, id } = element.attributes!;
-
-        let convertedEvent: TEvent['type'] | SendExpr<TContext, TEvent>;
-        let convertedDelay: number | DelayExpr<TContext, TEvent> | undefined;
-
-        const params =
-          element.elements &&
-          element.elements.reduce((acc, child) => {
-            if (child.name === 'content') {
-              throw new Error(
-                'Conversion of <content/> inside <send/> not implemented.'
-              );
-            }
-            return `${acc}${child.attributes!.name}:${
-              child.attributes!.expr
-            },\n`;
-          }, '');
-
-        if (event && !params) {
-          convertedEvent = event as TEvent['type'];
-        } else {
-          convertedEvent = (context, _ev, meta) => {
-            const fnBody = `
-=======
         return evaluateExecutableContent(context, e, meta, fnBody);
       });
-    }
     case 'send': {
-      const { event, eventexpr, target } = element.attributes!;
+      const { event, eventexpr, target, id } = element.attributes!;
 
       let convertedEvent: TEvent['type'] | SendExpr<TContext, TEvent>;
       let convertedDelay: number | DelayExpr<TContext, TEvent> | undefined;
@@ -214,7 +187,6 @@
       } else {
         convertedEvent = (context, _ev, meta) => {
           const fnBody = `
->>>>>>> 3382eec0
               return { type: ${event ? `"${event}"` : eventexpr}, ${
             params ? params : ''
           } }
@@ -236,24 +208,14 @@
         };
       }
 
-<<<<<<< HEAD
-        return actions.send<TContext, TEvent>(convertedEvent, {
-          delay: convertedDelay,
-          to: target as string | undefined,
-          id: id as string | undefined
-        });
-      }
-      case 'log':
-        const label = element.attributes!.label;
-=======
       return actions.send<TContext, TEvent>(convertedEvent, {
         delay: convertedDelay,
-        to: target as string | undefined
+        to: target as string | undefined,
+        id: id as string | undefined
       });
     }
     case 'log': {
       const label = element.attributes!.label;
->>>>>>> 3382eec0
 
       return actions.log<TContext, TEvent>(
         (context, e, meta) => {
@@ -343,7 +305,7 @@
       }
 
       const [transitionElement] = elements.filter(
-        element => element.name === 'transition'
+        (element) => element.name === 'transition'
       );
 
       const target = getAttribute(transitionElement, 'target');
@@ -367,7 +329,7 @@
 
   if (nodeJson.elements) {
     const stateElements = nodeJson.elements.filter(
-      element =>
+      (element) =>
         element.name === 'state' ||
         element.name === 'parallel' ||
         element.name === 'final' ||
@@ -375,39 +337,39 @@
     );
 
     const transitionElements = nodeJson.elements.filter(
-      element => element.name === 'transition'
+      (element) => element.name === 'transition'
     );
 
     const invokeElements = nodeJson.elements.filter(
-      element => element.name === 'invoke'
+      (element) => element.name === 'invoke'
     );
 
     const onEntryElements = nodeJson.elements.filter(
-      element => element.name === 'onentry'
+      (element) => element.name === 'onentry'
     );
 
     const onExitElements = nodeJson.elements.filter(
-      element => element.name === 'onexit'
+      (element) => element.name === 'onexit'
     );
 
     const states: Record<string, any> = indexedRecord(
       stateElements,
-      item => `${item.attributes!.id}`
+      (item) => `${item.attributes!.id}`
     );
 
     const initialElement = !initial
-      ? nodeJson.elements.find(element => element.name === 'initial')
+      ? nodeJson.elements.find((element) => element.name === 'initial')
       : undefined;
 
     if (initialElement && initialElement.elements!.length) {
       initial = initialElement.elements!.find(
-        element => element.name === 'transition'
+        (element) => element.name === 'transition'
       )!.attributes!.target;
     } else if (!initial && !initialElement && stateElements.length) {
       initial = stateElements[0].attributes!.id;
     }
 
-    const on = transitionElements.map(value => {
+    const on = transitionElements.map((value) => {
       const event = getAttribute(value, 'event') || '';
 
       if (event === 'done.invoke') {
@@ -435,27 +397,30 @@
 
     const onEntry = onEntryElements
       ? flatten(
-          onEntryElements.map(onEntryElement =>
+          onEntryElements.map((onEntryElement) =>
             mapActions(onEntryElement.elements!)
           )
         )
       : undefined;
 
     const onExit = onExitElements
-      ? onExitElements.map(onExitElement => mapActions(onExitElement.elements!))
+      ? onExitElements.map((onExitElement) =>
+          mapActions(onExitElement.elements!)
+        )
       : undefined;
 
-    const invoke = invokeElements.map(element => {
+    const invoke = invokeElements.map((element) => {
       if (
-        !['scxml', 'http://www.w3.org/TR/scxml/'].includes(element.attributes!
-          .type as string)
+        !['scxml', 'http://www.w3.org/TR/scxml/'].includes(
+          element.attributes!.type as string
+        )
       ) {
         throw new Error(
           'Currently only converting invoke elements of type SCXML is supported.'
         );
       }
       const content = element.elements!.find(
-        el => el.name === 'content'
+        (el) => el.name === 'content'
       ) as XMLElement;
 
       return {
@@ -471,7 +436,7 @@
         ? {
             initial: String(initial)
               .split(' ')
-              .map(id => `#${id}`)
+              .map((id) => `#${id}`)
           }
         : undefined),
       ...(parallel ? { type: 'parallel' } : undefined),
@@ -501,16 +466,16 @@
   options: ScxmlToMachineOptions
 ): MachineNode {
   const machineElement = scxmlJson.elements!.find(
-    element => element.name === 'scxml'
+    (element) => element.name === 'scxml'
   ) as XMLElement;
 
   const dataModelEl = machineElement.elements!.filter(
-    element => element.name === 'datamodel'
+    (element) => element.name === 'datamodel'
   )[0];
 
   const context = dataModelEl
     ? dataModelEl
-        .elements!.filter(element => element.name === 'data')
+        .elements!.filter((element) => element.name === 'data')
         .reduce((acc, element) => {
           if (element.attributes!.src) {
             throw new Error(
