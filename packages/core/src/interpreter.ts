import {
  StateMachine,
  Event,
  EventObject,
  CancelAction,
  DefaultContext,
  ActionObject,
  StateSchema,
  ActivityActionObject,
  SpecialTargets,
  ActionTypes,
  InvokeDefinition,
  SendActionObject,
  ServiceConfig,
  InvokeCallback,
  DisposeActivityFunction,
  StateValue,
  InterpreterOptions,
  ActivityDefinition,
  SingleOrArray,
  Subscribable,
  DoneEvent,
  MachineOptions,
  ActionFunctionMap,
  SCXML,
  EventData,
  Observer,
  Spawnable,
  Typestate,
  AnyEventObject,
  AnyInterpreter,
  ActorRef,
  ActorRefFrom,
  Behavior,
  StopActionObject,
  Subscription
} from './types';
import { State, bindActionToState, isState } from './State';
import * as actionTypes from './actionTypes';
import { doneInvoke, error, getActionFunction, initEvent } from './actions';
import { IS_PRODUCTION } from './environment';
import {
  isPromiseLike,
  mapContext,
  warn,
  keys,
  isArray,
  isFunction,
  isString,
  isObservable,
  uniqueId,
  isMachine,
  toEventObject,
  toSCXMLEvent,
  reportUnhandledExceptionOnInvocation,
  symbolObservable,
  toInvokeSource,
  toObserver,
  isActor,
  isBehavior
} from './utils';
import { Scheduler } from './scheduler';
import { Actor, isSpawnedActor, createDeferredActor } from './Actor';
import { isInFinalState } from './stateUtils';
import { registry } from './registry';
import { getGlobal, registerService } from './devTools';
import * as serviceScope from './serviceScope';
import { spawnBehavior } from './behaviors';

export type StateListener<
  TContext,
  TEvent extends EventObject,
  TStateSchema extends StateSchema<TContext> = any,
  TTypestate extends Typestate<TContext> = { value: any; context: TContext }
> = (
  state: State<TContext, TEvent, TStateSchema, TTypestate>,
  event: TEvent
) => void;

export type ContextListener<TContext = DefaultContext> = (
  context: TContext,
  prevContext: TContext | undefined
) => void;

export type EventListener<TEvent extends EventObject = EventObject> = (
  event: TEvent
) => void;

export type Listener = () => void;

export interface Clock {
  setTimeout(fn: (...args: any[]) => void, timeout: number): any;
  clearTimeout(id: any): void;
}

interface SpawnOptions {
  name?: string;
  autoForward?: boolean;
  sync?: boolean;
}

const DEFAULT_SPAWN_OPTIONS = { sync: false, autoForward: false };

export enum InterpreterStatus {
  NotStarted,
  Running,
  Stopped
}

declare global {
  interface SymbolConstructor {
    readonly observable: symbol;
  }
}

export class Interpreter<
  // tslint:disable-next-line:max-classes-per-file
  TContext,
  TStateSchema extends StateSchema = any,
  TEvent extends EventObject = EventObject,
  TTypestate extends Typestate<TContext> = { value: any; context: TContext }
> implements
    ActorRef<TEvent, State<TContext, TEvent, TStateSchema, TTypestate>> {
  /**
   * The default interpreter options:
   *
   * - `clock` uses the global `setTimeout` and `clearTimeout` functions
   * - `logger` uses the global `console.log()` method
   */
  public static defaultOptions: InterpreterOptions = ((global) => ({
    execute: true,
    deferEvents: true,
    clock: {
      setTimeout: (fn, ms) => {
        return setTimeout(fn, ms);
      },
      clearTimeout: (id) => {
        return clearTimeout(id);
      }
    },
    logger: global.console.log.bind(console),
    devTools: false
  }))(typeof self !== 'undefined' ? self : global);
  /**
   * The current state of the interpreted machine.
   */
  private _state?: State<TContext, TEvent, TStateSchema, TTypestate>;
  private _initialState?: State<TContext, TEvent, TStateSchema, TTypestate>;
  /**
   * The clock that is responsible for setting and clearing timeouts, such as delayed events and transitions.
   */
  public clock: Clock;
  public options: Readonly<InterpreterOptions>;

  private scheduler: Scheduler = new Scheduler();
  private delayedEventsMap: Record<string, number> = {};
  private listeners: Set<
    StateListener<TContext, TEvent, TStateSchema, TTypestate>
  > = new Set();
  private contextListeners: Set<ContextListener<TContext>> = new Set();
  private stopListeners: Set<Listener> = new Set();
  private doneListeners: Set<EventListener> = new Set();
  private eventListeners: Set<EventListener> = new Set();
  private sendListeners: Set<EventListener> = new Set();
  private logger: (...args: any[]) => void;
  /**
   * Whether the service is started.
   */
  public initialized = false;
  public status: InterpreterStatus = InterpreterStatus.NotStarted;

  // Actor
  public parent?: Interpreter<any>;
  public id: string;

  /**
   * The globally unique process ID for this invocation.
   */
  public sessionId: string;
  public children: Map<string | number, ActorRef<any>> = new Map();
  private forwardTo: Set<string> = new Set();

  // Dev Tools
  private devTools?: any;

  /**
   * Creates a new Interpreter instance (i.e., service) for the given machine with the provided options, if any.
   *
   * @param machine The machine to be interpreted
   * @param options Interpreter options
   */
  constructor(
    public machine: StateMachine<TContext, TStateSchema, TEvent, TTypestate>,
    options: Partial<InterpreterOptions> = Interpreter.defaultOptions
  ) {
    const resolvedOptions: InterpreterOptions = {
      ...Interpreter.defaultOptions,
      ...options
    };

    const { clock, logger, parent, id } = resolvedOptions;

    const resolvedId = id !== undefined ? id : machine.id;

    this.id = resolvedId;
    this.logger = logger;
    this.clock = clock;
    this.parent = parent;

    this.options = resolvedOptions;

    this.scheduler = new Scheduler({
      deferEvents: this.options.deferEvents
    });

    this.sessionId = registry.bookId();
  }
  public get initialState(): State<TContext, TEvent, TStateSchema, TTypestate> {
    if (this._initialState) {
      return this._initialState;
    }

    return serviceScope.provide(this, () => {
      this._initialState = this.machine.initialState;
      return this._initialState;
    });
  }
  public get state(): State<TContext, TEvent, TStateSchema, TTypestate> {
    if (!IS_PRODUCTION) {
      warn(
        this.status !== InterpreterStatus.NotStarted,
        `Attempted to read state from uninitialized service '${this.id}'. Make sure the service is started first.`
      );
    }

    return this._state!;
  }
  public static interpret = interpret;
  /**
   * Executes the actions of the given state, with that state's `context` and `event`.
   *
   * @param state The state whose actions will be executed
   * @param actionsConfig The action implementations to use
   */
  public execute(
    state: State<TContext, TEvent, TStateSchema, TTypestate>,
    actionsConfig?: MachineOptions<TContext, TEvent>['actions']
  ): void {
    for (const action of state.actions) {
      this.exec(action, state, actionsConfig);
    }
  }

  private update(
    state: State<TContext, TEvent, TStateSchema, TTypestate>,
    _event: SCXML.Event<TEvent>
  ): void {
    // Attach session ID to state
    state._sessionid = this.sessionId;

    // Update state
    this._state = state;

    // Execute actions
    if (this.options.execute) {
      this.execute(this.state);
    }

    // Update children
    this.children.forEach((child) => {
      this.state.children[child.id] = child;
    });

    // Dev tools
    if (this.devTools) {
      this.devTools.send(_event.data, state);
    }

    // Execute listeners
    if (state.event) {
      for (const listener of this.eventListeners) {
        listener(state.event);
      }
    }

    for (const listener of this.listeners) {
      listener(state, state.event);
    }

    for (const contextListener of this.contextListeners) {
      contextListener(
        this.state.context,
        this.state.history ? this.state.history.context : undefined
      );
    }

    const isDone = isInFinalState(state.configuration || [], this.machine);

    if (this.state.configuration && isDone) {
      // get final child state node
      const finalChildStateNode = state.configuration.find(
        (sn) => sn.type === 'final' && sn.parent === this.machine
      );

      const doneData =
        finalChildStateNode && finalChildStateNode.doneData
          ? mapContext(finalChildStateNode.doneData, state.context, _event)
          : undefined;

      for (const listener of this.doneListeners) {
        listener(doneInvoke(this.id, doneData));
      }
      this.stop();
    }
  }
  /**
   * Docs: {@link https://xstate.js.org/docs/guides/interpretation.html#transitions}.
   *
   * Adds a listener that is notified whenever a state transition happens. The listener is called with
   * the next state and the event object that caused the state transition.
   *
   * @param listener The state listener
   */
  public onTransition(
    listener: StateListener<TContext, TEvent, TStateSchema, TTypestate>
  ): this {
    this.listeners.add(listener);

    // Send current state to listener
    if (this.status === InterpreterStatus.Running) {
      listener(this.state, this.state.event);
    }

    return this;
  }
  public subscribe(
    nextListener?: (state: State<TContext, TEvent, any, TTypestate>) => void,
    errorListener?: (error: any) => void,
    completeListener?: () => void
  ): Subscription;
  public subscribe(
    observer: Observer<State<TContext, TEvent, any, TTypestate>>
  ): Subscription;
  public subscribe(
    nextListenerOrObserver?:
      | ((state: State<TContext, TEvent, any, TTypestate>) => void)
      | Observer<State<TContext, TEvent, any, TTypestate>>,
    _?: (error: any) => void, // TODO: error listener
    completeListener?: () => void
  ): Subscription {
    if (!nextListenerOrObserver) {
      return { unsubscribe: () => void 0 };
    }

    let listener: (state: State<TContext, TEvent, any, TTypestate>) => void;
    let resolvedCompleteListener = completeListener;

    if (typeof nextListenerOrObserver === 'function') {
      listener = nextListenerOrObserver;
    } else {
      listener = nextListenerOrObserver.next.bind(nextListenerOrObserver);
      resolvedCompleteListener = nextListenerOrObserver.complete.bind(
        nextListenerOrObserver
      );
    }

    this.listeners.add(listener);

    // Send current state to listener
    if (this.status === InterpreterStatus.Running) {
      listener(this.state);
    }

    if (resolvedCompleteListener) {
      this.onDone(resolvedCompleteListener);
    }

    return {
      unsubscribe: () => {
        listener && this.listeners.delete(listener);
        resolvedCompleteListener &&
          this.doneListeners.delete(resolvedCompleteListener);
      }
    };
  }

  /**
   * Adds an event listener that is notified whenever an event is sent to the running interpreter.
   * @param listener The event listener
   */
  public onEvent(
    listener: EventListener
  ): Interpreter<TContext, TStateSchema, TEvent, TTypestate> {
    this.eventListeners.add(listener);
    return this;
  }
  /**
   * Adds an event listener that is notified whenever a `send` event occurs.
   * @param listener The event listener
   */
  public onSend(
    listener: EventListener
  ): Interpreter<TContext, TStateSchema, TEvent, TTypestate> {
    this.sendListeners.add(listener);
    return this;
  }
  /**
   * Adds a context listener that is notified whenever the state context changes.
   * @param listener The context listener
   */
  public onChange(
    listener: ContextListener<TContext>
  ): Interpreter<TContext, TStateSchema, TEvent, TTypestate> {
    this.contextListeners.add(listener);
    return this;
  }
  /**
   * Adds a listener that is notified when the machine is stopped.
   * @param listener The listener
   */
  public onStop(
    listener: Listener
  ): Interpreter<TContext, TStateSchema, TEvent, TTypestate> {
    this.stopListeners.add(listener);
    return this;
  }
  /**
   * Adds a state listener that is notified when the statechart has reached its final state.
   * @param listener The state listener
   */
  public onDone(
    listener: EventListener<DoneEvent>
  ): Interpreter<TContext, TStateSchema, TEvent, TTypestate> {
    this.doneListeners.add(listener);
    return this;
  }
  /**
   * Removes a listener.
   * @param listener The listener to remove
   */
  public off(
    listener: (...args: any[]) => void
  ): Interpreter<TContext, TStateSchema, TEvent, TTypestate> {
    this.listeners.delete(listener);
    this.eventListeners.delete(listener);
    this.sendListeners.delete(listener);
    this.stopListeners.delete(listener);
    this.doneListeners.delete(listener);
    this.contextListeners.delete(listener);
    return this;
  }
  /**
   * Alias for Interpreter.prototype.start
   */
  public init = this.start;
  /**
   * Docs: {@link https://xstate.js.org/docs/guides/interpretation.html#starting-and-stopping Starting and Stopping}.
   *
   * Starts the interpreter from the given state, or the initial state.
   * @param initialState The state to start the statechart from
   */
  public start(
    initialState?:
      | State<TContext, TEvent, TStateSchema, TTypestate>
      | StateValue
  ): Interpreter<TContext, TStateSchema, TEvent, TTypestate> {
    if (this.status === InterpreterStatus.Running) {
      // Do not restart the service if it is already started
      return this;
    }

    registry.register(this.sessionId, this as Actor);
    this.initialized = true;
    this.status = InterpreterStatus.Running;

    const resolvedState =
      initialState === undefined
        ? this.initialState
        : serviceScope.provide(this, () => {
            return isState<TContext, TEvent, TStateSchema, TTypestate>(
              initialState
            )
              ? this.machine.resolveState(initialState)
              : this.machine.resolveState(
                  State.from(initialState, this.machine.context)
                );
          });

    if (this.options.devTools) {
      this.attachDev();
    }
    this.scheduler.initialize(() => {
      this.update(resolvedState, initEvent as SCXML.Event<TEvent>);
    });
    return this;
  }
  /**
   * Docs: {@link https://xstate.js.org/docs/guides/interpretation.html#starting-and-stopping Starting and Stopping}.
   *
   * Stops the interpreter and unsubscribe all listeners.
   *
   * This will also notify the `onStop` listeners.
   */
  public stop(): Interpreter<TContext, TStateSchema, TEvent, TTypestate> {
    for (const listener of this.listeners) {
      this.listeners.delete(listener);
    }
    for (const listener of this.stopListeners) {
      // call listener, then remove
      listener();
      this.stopListeners.delete(listener);
    }
    for (const listener of this.contextListeners) {
      this.contextListeners.delete(listener);
    }
    for (const listener of this.doneListeners) {
      this.doneListeners.delete(listener);
    }

    if (!this.initialized) {
      // Interpreter already stopped; do nothing
      return this;
    }

    this.state.configuration.forEach((stateNode) => {
      for (const action of stateNode.definition.exit) {
        this.exec(action, this.state);
      }
    });

    // Stop all children
    this.children.forEach((child) => {
      if (isFunction(child.stop)) {
        child.stop();
      }
    });

    // Cancel all delayed events
    for (const key of keys(this.delayedEventsMap)) {
      this.clock.clearTimeout(this.delayedEventsMap[key]);
    }

    this.scheduler.clear();
    this.initialized = false;
    this.status = InterpreterStatus.Stopped;
    registry.free(this.sessionId);

    return this;
  }
  /**
   * Docs: {@link https://xstate.js.org/docs/guides/interpretation.html#sending-events Sending Events}.
   *
   * Sends an event to the running interpreter to trigger a transition.
   *
   * An array of events (batched) can be sent as well, which will send all
   * batched events to the running interpreter. The listeners will be
   * notified only **once** when all events are processed.
   *
   * @param event The event(s) to send
   */
  public send = (
    event: SingleOrArray<Event<TEvent>> | SCXML.Event<TEvent>,
    payload?: EventData
  ): State<TContext, TEvent, TStateSchema, TTypestate> => {
    if (isArray(event)) {
      this.batch(event);
      return this.state;
    }

    const _event = toSCXMLEvent(toEventObject(event as Event<TEvent>, payload));

    if (this.status === InterpreterStatus.Stopped) {
      // do nothing
      if (!IS_PRODUCTION) {
        warn(
          false,
          `Event "${_event.name}" was sent to stopped service "${
            this.machine.id
          }". This service has already reached its final state, and will not transition.\nEvent: ${JSON.stringify(
            _event.data
          )}`
        );
      }
      return this.state;
    }

    if (
      this.status !== InterpreterStatus.Running &&
      !this.options.deferEvents
    ) {
      throw new Error(
        `Event "${_event.name}" was sent to uninitialized service "${
          this.machine.id
          // tslint:disable-next-line:max-line-length
        }". Make sure .start() is called for this service, or set { deferEvents: true } in the service options.\nEvent: ${JSON.stringify(
          _event.data
        )}`
      );
    }

    this.scheduler.schedule(() => {
      // Forward copy of event to child actors
      this.forward(_event);

      const nextState = this.nextState(_event);

      this.update(nextState, _event);
    });

    return this._state!; // TODO: deprecate (should return void)
    // tslint:disable-next-line:semicolon
  };

  private batch(events: Array<TEvent | TEvent['type']>): void {
    if (
      this.status === InterpreterStatus.NotStarted &&
      this.options.deferEvents
    ) {
      // tslint:disable-next-line:no-console
      if (!IS_PRODUCTION) {
        warn(
          false,
          `${events.length} event(s) were sent to uninitialized service "${
            this.machine.id
          }" and are deferred. Make sure .start() is called for this service.\nEvent: ${JSON.stringify(
            event
          )}`
        );
      }
    } else if (this.status !== InterpreterStatus.Running) {
      throw new Error(
        // tslint:disable-next-line:max-line-length
        `${events.length} event(s) were sent to uninitialized service "${this.machine.id}". Make sure .start() is called for this service, or set { deferEvents: true } in the service options.`
      );
    }

    this.scheduler.schedule(() => {
      let nextState = this.state;
      let batchChanged = false;
      const batchedActions: Array<ActionObject<TContext, TEvent>> = [];
      for (const event of events) {
        const _event = toSCXMLEvent(event);

        this.forward(_event);

        nextState = serviceScope.provide(this, () => {
          return this.machine.transition(nextState, _event);
        });

        batchedActions.push(
          ...(nextState.actions.map((a) =>
            bindActionToState(a, nextState)
          ) as Array<ActionObject<TContext, TEvent>>)
        );

        batchChanged = batchChanged || !!nextState.changed;
      }

      nextState.changed = batchChanged;
      nextState.actions = batchedActions;
      this.update(nextState, toSCXMLEvent(events[events.length - 1]));
    });
  }

  /**
   * Returns a send function bound to this interpreter instance.
   *
   * @param event The event to be sent by the sender.
   */
  public sender(
    event: Event<TEvent>
  ): () => State<TContext, TEvent, TStateSchema, TTypestate> {
    return this.send.bind(this, event);
  }

  private sendTo = (
    event: SCXML.Event<AnyEventObject>,
    to: string | number | ActorRef<any>
  ) => {
    const isParent =
      this.parent && (to === SpecialTargets.Parent || this.parent.id === to);
    const target = isParent
      ? this.parent
      : isString(to)
      ? this.children.get(to as string) || registry.get(to as string)
      : isActor(to)
      ? to
      : undefined;

    if (!target) {
      if (!isParent) {
        throw new Error(
          `Unable to send event to child '${to}' from service '${this.id}'.`
        );
      }

      // tslint:disable-next-line:no-console
      if (!IS_PRODUCTION) {
        warn(
          false,
          `Service '${this.id}' has no parent: unable to send event ${event.type}`
        );
      }
      return;
    }

    if ('machine' in target) {
      // Send SCXML events to machines
      (target as AnyInterpreter).send({
        ...event,
        name:
          event.name === actionTypes.error ? `${error(this.id)}` : event.name,
        origin: this.sessionId
      });
    } else {
      // Send normal events to other targets
      target.send(event.data);
    }
  };
  /**
   * Returns the next state given the interpreter's current state and the event.
   *
   * This is a pure method that does _not_ update the interpreter's state.
   *
   * @param event The event to determine the next state
   */
  public nextState(
    event: Event<TEvent> | SCXML.Event<TEvent>
  ): State<TContext, TEvent, TStateSchema, TTypestate> {
    const _event = toSCXMLEvent(event);

    if (
      _event.name.indexOf(actionTypes.errorPlatform) === 0 &&
      !this.state.nextEvents.some(
        (nextEvent) => nextEvent.indexOf(actionTypes.errorPlatform) === 0
      )
    ) {
      throw (_event.data as any).data;
    }

    const nextState = serviceScope.provide(this, () => {
      return this.machine.transition(this.state, _event);
    });

    return nextState;
  }
  private forward(event: SCXML.Event<TEvent>): void {
    for (const id of this.forwardTo) {
      const child = this.children.get(id);

      if (!child) {
        throw new Error(
          `Unable to forward event '${event}' from interpreter '${this.id}' to nonexistant child '${id}'.`
        );
      }

      child.send(event);
    }
  }
  private defer(sendAction: SendActionObject<TContext, TEvent>): void {
    this.delayedEventsMap[sendAction.id] = this.clock.setTimeout(() => {
      if (sendAction.to) {
        this.sendTo(sendAction._event, sendAction.to);
      } else {
        this.send(
          (sendAction as SendActionObject<TContext, TEvent, TEvent>)._event
        );
      }
    }, sendAction.delay as number);
  }
  private cancel(sendId: string | number): void {
    this.clock.clearTimeout(this.delayedEventsMap[sendId]);
    delete this.delayedEventsMap[sendId];
  }
  private exec(
    action: ActionObject<TContext, TEvent>,
    state: State<TContext, TEvent, TStateSchema, TTypestate>,
    actionFunctionMap: ActionFunctionMap<TContext, TEvent> = this.machine
      .options.actions
  ): void {
    const { context, _event } = state;
    const actionOrExec =
      action.exec || getActionFunction(action.type, actionFunctionMap);
    const exec = isFunction(actionOrExec)
      ? actionOrExec
      : actionOrExec
      ? actionOrExec.exec
      : action.exec;

    if (exec) {
      try {
        return exec(context, _event.data, {
          action,
          state: this.state,
          _event
        });
      } catch (err) {
        if (this.parent) {
          this.parent.send({
            type: 'xstate.error',
            data: err
          } as EventObject);
        }

        throw err;
      }
    }

    switch (action.type) {
      case actionTypes.send:
        const sendAction = action as SendActionObject<TContext, TEvent>;

        if (typeof sendAction.delay === 'number') {
          this.defer(sendAction);
          return;
        } else {
          if (sendAction.to) {
            this.sendTo(sendAction._event, sendAction.to);
          } else {
            this.send(
              (sendAction as SendActionObject<TContext, TEvent, TEvent>)._event
            );
          }
        }
        break;

      case actionTypes.cancel:
        this.cancel((action as CancelAction).sendId);

        break;
      case actionTypes.start: {
        const activity = (action as ActivityActionObject<TContext, TEvent>)
          .activity as InvokeDefinition<TContext, TEvent>;

        // If the activity will be stopped right after it's started
        // (such as in transient states)
        // don't bother starting the activity.
        if (!this.state.activities[activity.id || activity.type]) {
          break;
        }

        // Invoked services
        if (activity.type === ActionTypes.Invoke) {
          const invokeSource = toInvokeSource(activity.src);
          const serviceCreator:
            | ServiceConfig<TContext, TEvent>
            | undefined = this.machine.options.services
            ? this.machine.options.services[invokeSource.type]
            : undefined;

          const { id, data } = activity;

          if (!IS_PRODUCTION) {
            warn(
              !('forward' in activity),
              // tslint:disable-next-line:max-line-length
              `\`forward\` property is deprecated (found in invocation of '${activity.src}' in in machine '${this.machine.id}'). ` +
                `Please use \`autoForward\` instead.`
            );
          }

          const autoForward =
            'autoForward' in activity
              ? activity.autoForward
              : !!activity.forward;

          if (!serviceCreator) {
            // tslint:disable-next-line:no-console
            if (!IS_PRODUCTION) {
              warn(
                false,
                `No service found for invocation '${activity.src}' in machine '${this.machine.id}'.`
              );
            }
            return;
          }

          const resolvedData = data
            ? mapContext(data, context, _event)
            : undefined;

          if (typeof serviceCreator === 'string') {
            // TODO: warn
            return;
          }

          let source: Spawnable = isFunction(serviceCreator)
            ? serviceCreator(context, _event.data, {
                data: resolvedData,
                src: invokeSource
              })
            : serviceCreator;

          if (!source) {
            // TODO: warn?
            return;
          }

          let options: SpawnOptions | undefined;

          if (isMachine(source)) {
            source = resolvedData ? source.withContext(resolvedData) : source;
            options = {
              autoForward
            };
          }

          this.spawn(source, id, options);
        } else {
          this.spawnActivity(activity);
        }

        break;
      }
      case actionTypes.stop: {
        this.stopChild((action as StopActionObject).activity.id);
        break;
      }

      case actionTypes.log:
        const { label, value } = action;

        if (label) {
          this.logger(label, value);
        } else {
          this.logger(value);
        }
        break;
      default:
        if (!IS_PRODUCTION) {
          warn(
            false,
            `No implementation found for action type '${action.type}'`
          );
        }
        break;
    }

    return undefined;
  }

  private removeChild(childId: string): void {
    this.children.delete(childId);
    this.forwardTo.delete(childId);

    delete this.state.children[childId];
  }

  private stopChild(childId: string): void {
    const child = this.children.get(childId);
    if (!child) {
      return;
    }

    this.removeChild(childId);

    if (isFunction(child.stop)) {
      child.stop();
    }
  }
  public spawn(
    entity: Spawnable,
    name: string,
    options?: SpawnOptions
  ): ActorRef<any> {
    if (isPromiseLike(entity)) {
      return this.spawnPromise(Promise.resolve(entity), name);
    } else if (isFunction(entity)) {
      return this.spawnCallback(entity as InvokeCallback, name);
    } else if (isSpawnedActor(entity)) {
      return this.spawnActor(entity, name);
    } else if (isObservable<TEvent>(entity)) {
      return this.spawnObservable(entity, name);
    } else if (isMachine(entity)) {
      return this.spawnMachine(entity, { ...options, id: name });
    } else if (isBehavior(entity)) {
      return this.spawnBehavior(entity, name);
    } else {
      throw new Error(
        `Unable to spawn entity "${name}" of type "${typeof entity}".`
      );
    }
  }
  public spawnMachine<
    TChildContext,
    TChildStateSchema,
    TChildEvent extends EventObject
  >(
    machine: StateMachine<TChildContext, TChildStateSchema, TChildEvent>,
    options: { id?: string; autoForward?: boolean; sync?: boolean } = {}
  ): ActorRef<TChildEvent, State<TChildContext, TChildEvent>> {
    const childService = new Interpreter(machine, {
      ...this.options, // inherit options from this interpreter
      parent: this,
      id: options.id || machine.id
    });

    const resolvedOptions = {
      ...DEFAULT_SPAWN_OPTIONS,
      ...options
    };

    if (resolvedOptions.sync) {
      childService.onTransition((state) => {
        this.send(actionTypes.update as any, {
          state,
          id: childService.id
        });
      });
    }

    const actor = childService;

    this.children.set(childService.id, actor);

    if (resolvedOptions.autoForward) {
      this.forwardTo.add(childService.id);
    }

    childService
      .onDone((doneEvent) => {
        this.removeChild(childService.id);
        this.send(toSCXMLEvent(doneEvent as any, { origin: childService.id }));
      })
      .start();

    return actor;
  }
  private spawnBehavior<TActorEvent extends EventObject, TEmitted>(
    behavior: Behavior<TActorEvent, TEmitted>,
    id: string
  ): ActorRef<TActorEvent, TEmitted> {
    const actorRef = spawnBehavior(behavior, { id, parent: this });

    this.children.set(id, actorRef);

    return actorRef;
  }
  private spawnPromise<T>(promise: Promise<T>, id: string): ActorRef<never, T> {
    let canceled = false;
    let resolvedData: T | undefined;

    promise.then(
      (response) => {
        if (!canceled) {
          resolvedData = response;
          this.removeChild(id);
          this.send(
            toSCXMLEvent(doneInvoke(id, response) as any, { origin: id })
          );
        }
      },
      (errorData) => {
        if (!canceled) {
          this.removeChild(id);
          const errorEvent = error(id, errorData);
          try {
            // Send "error.platform.id" to this (parent).
            this.send(toSCXMLEvent(errorEvent as any, { origin: id }));
          } catch (error) {
            reportUnhandledExceptionOnInvocation(errorData, error, id);
            if (this.devTools) {
              this.devTools.send(errorEvent, this.state);
            }
            if (this.machine.strict) {
              // it would be better to always stop the state machine if unhandled
              // exception/promise rejection happens but because we don't want to
              // break existing code so enforce it on strict mode only especially so
              // because documentation says that onError is optional
              this.stop();
            }
          }
        }
      }
    );

    const actor: ActorRef<never, T> = {
      id,
      send: () => void 0,
      subscribe: (next, handleError?, complete?) => {
        const observer = toObserver(next, handleError, complete);

        let unsubscribed = false;
        promise.then(
          (response) => {
            if (unsubscribed) {
              return;
            }
            observer.next(response);
            if (unsubscribed) {
              return;
            }
            observer.complete();
          },
          (err) => {
            if (unsubscribed) {
              return;
            }
            observer.error(err);
          }
        );

        return {
          unsubscribe: () => (unsubscribed = true)
        };
      },
      stop: () => {
        canceled = true;
      },
      toJSON() {
        return { id };
      },
      getSnapshot: () => resolvedData
    };

    this.children.set(id, actor);

    return actor;
  }
  private spawnCallback(callback: InvokeCallback, id: string): ActorRef<any> {
    let canceled = false;
    const receivers = new Set<(e: EventObject) => void>();
    const listeners = new Set<(e: EventObject) => void>();
    let emitted: TEvent | undefined;

    const receive = (e: TEvent) => {
      emitted = e;
      listeners.forEach((listener) => listener(e));
      if (canceled) {
        return;
      }
      this.send(toSCXMLEvent(e, { origin: id }));
    };

    let callbackStop;

    try {
      callbackStop = callback(receive, (newListener) => {
        receivers.add(newListener);
      });
    } catch (err) {
      this.send(error(id, err) as any);
    }

    if (isPromiseLike(callbackStop)) {
      // it turned out to be an async function, can't reliably check this before calling `callback`
      // because transpiled async functions are not recognizable
      return this.spawnPromise(callbackStop as Promise<any>, id);
    }

    const actor = {
      id,
      send: (event) => receivers.forEach((receiver) => receiver(event)),
      subscribe: (next) => {
        listeners.add(next);

        return {
          unsubscribe: () => {
            listeners.delete(next);
          }
        };
      },
      stop: () => {
        canceled = true;
        if (isFunction(callbackStop)) {
          callbackStop();
        }
      },
      toJSON() {
        return { id };
      },
      getSnapshot: () => emitted
    };

    this.children.set(id, actor);

    return actor;
  }
  private spawnObservable<T extends TEvent>(
    source: Subscribable<T>,
    id: string
  ): ActorRef<any, T> {
    let emitted: T | undefined;

    const subscription = source.subscribe(
      (value) => {
        emitted = value;
        this.send(toSCXMLEvent(value, { origin: id }));
      },
      (err) => {
        this.removeChild(id);
        this.send(toSCXMLEvent(error(id, err) as any, { origin: id }));
      },
      () => {
        this.removeChild(id);
        this.send(toSCXMLEvent(doneInvoke(id) as any, { origin: id }));
      }
    );

    const actor: ActorRef<any, T> = {
      id,
      send: () => void 0,
      subscribe: (next, handleError?, complete?) => {
        return source.subscribe(next, handleError, complete);
      },
      stop: () => subscription.unsubscribe(),
      getSnapshot: () => emitted,
      toJSON() {
        return { id };
      }
    };

    this.children.set(id, actor);

    return actor;
  }
  private spawnActor<T extends ActorRef<any>>(actor: T, name: string): T {
    this.children.set(name, actor);

    return actor;
  }
  private spawnActivity(activity: ActivityDefinition<TContext, TEvent>): void {
    const implementation =
      this.machine.options && this.machine.options.activities
        ? this.machine.options.activities[activity.type]
        : undefined;

    if (!implementation) {
      if (!IS_PRODUCTION) {
        warn(false, `No implementation found for activity '${activity.type}'`);
      }
      // tslint:disable-next-line:no-console
      return;
    }

    // Start implementation
    const dispose = implementation(this.state.context, activity);
    this.spawnEffect(activity.id, dispose);
  }
  private spawnEffect(
    id: string,
    dispose?: DisposeActivityFunction | void
  ): void {
    this.children.set(id, {
      id,
      send: () => void 0,
      subscribe: () => {
        return { unsubscribe: () => void 0 };
      },
      stop: dispose || undefined,
      getSnapshot: () => undefined,
      toJSON() {
        return { id };
      }
    });
  }

  private attachDev(): void {
    const global = getGlobal();
    if (this.options.devTools && global) {
      if ((global as any).__REDUX_DEVTOOLS_EXTENSION__) {
        const devToolsOptions =
          typeof this.options.devTools === 'object'
            ? this.options.devTools
            : undefined;
        this.devTools = (global as any).__REDUX_DEVTOOLS_EXTENSION__.connect(
          {
            name: this.id,
            autoPause: true,
            stateSanitizer: (state: State<any, any>): object => {
              return {
                value: state.value,
                context: state.context,
                actions: state.actions
              };
            },
            ...devToolsOptions,
            features: {
              jump: false,
              skip: false,
              ...(devToolsOptions
                ? (devToolsOptions as any).features
                : undefined)
            }
          },
          this.machine
        );
        this.devTools.init(this.state);
      }

      // add XState-specific dev tooling hook
      registerService(this);
    }
  }
  public toJSON() {
    return {
      id: this.id
    };
  }

  public [symbolObservable](): Subscribable<
    State<TContext, TEvent, TStateSchema, TTypestate>
  > {
    return this;
  }

  // this gets stripped by Babel to avoid having "undefined" property in environments without this non-standard Symbol
  // it has to be here to be included in the generated .d.ts
  public [Symbol.observable](): Subscribable<
    State<TContext, TEvent, TStateSchema, TTypestate>
  > {
    return this;
  }

  public getSnapshot() {
    if (this.status === InterpreterStatus.NotStarted) {
      return this.initialState;
    }
    return this._state!;
  }
}

const resolveSpawnOptions = (nameOrOptions?: string | SpawnOptions) => {
  if (isString(nameOrOptions)) {
    return { ...DEFAULT_SPAWN_OPTIONS, name: nameOrOptions };
  }

  return {
    ...DEFAULT_SPAWN_OPTIONS,
    name: uniqueId(),
    ...nameOrOptions
  };
};

<<<<<<< HEAD
/**
 * Docs: {@link https://xstate.js.org/docs/guides/actors.html#spawning-actors Spawn}.
 * API: {@link https://xstate.js.org/api/globals.html#spawn spawn}.
 *
 * Creates an actor reference.
 */
=======
export function spawn<T extends Behavior<any, any>>(
  entity: T,
  nameOrOptions?: string | SpawnOptions
): ActorRefFrom<T>;
>>>>>>> d803c331
export function spawn<TC, TE extends EventObject>(
  entity: StateMachine<TC, any, TE>,
  nameOrOptions?: string | SpawnOptions
): ActorRefFrom<StateMachine<TC, any, TE>>;
export function spawn(
  entity: Spawnable,
  nameOrOptions?: string | SpawnOptions
): ActorRef<any>;
export function spawn(
  entity: Spawnable,
  nameOrOptions?: string | SpawnOptions
): ActorRef<any> {
  const resolvedOptions = resolveSpawnOptions(nameOrOptions);

  return serviceScope.consume((service) => {
    if (!IS_PRODUCTION) {
      const isLazyEntity = isMachine(entity) || isFunction(entity);
      warn(
        !!service || isLazyEntity,
        `Attempted to spawn an Actor (ID: "${
          isMachine(entity) ? entity.id : 'undefined'
        }") outside of a service. This will have no effect.`
      );
    }

    if (service) {
      return service.spawn(entity, resolvedOptions.name, resolvedOptions);
    } else {
      return createDeferredActor(entity, resolvedOptions.name);
    }
  });
}

/**
 * Docs: {@link https://xstate.js.org/docs/guides/interpretation.html#interpreter Interpreter}
 * API: {@link https://xstate.js.org/api/globals.html#interpret interpret}
 *
 * Creates a new Interpreter instance for the given machine with the provided options, if any.
 *
 * @param machine The machine to interpret
 * @param options Interpreter options
 */
export function interpret<
  TContext = DefaultContext,
  TStateSchema extends StateSchema = any,
  TEvent extends EventObject = EventObject,
  TTypestate extends Typestate<TContext> = { value: any; context: TContext }
>(
  machine: StateMachine<TContext, TStateSchema, TEvent, TTypestate>,
  options?: Partial<InterpreterOptions>
) {
  const interpreter = new Interpreter<
    TContext,
    TStateSchema,
    TEvent,
    TTypestate
  >(machine, options);

  return interpreter;
}<|MERGE_RESOLUTION|>--- conflicted
+++ resolved
@@ -1332,19 +1332,17 @@
   };
 };
 
-<<<<<<< HEAD
 /**
  * Docs: {@link https://xstate.js.org/docs/guides/actors.html#spawning-actors Spawn}.
  * API: {@link https://xstate.js.org/api/globals.html#spawn spawn}.
  *
  * Creates an actor reference.
  */
-=======
+
 export function spawn<T extends Behavior<any, any>>(
   entity: T,
   nameOrOptions?: string | SpawnOptions
 ): ActorRefFrom<T>;
->>>>>>> d803c331
 export function spawn<TC, TE extends EventObject>(
   entity: StateMachine<TC, any, TE>,
   nameOrOptions?: string | SpawnOptions
