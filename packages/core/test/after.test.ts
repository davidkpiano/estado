<<<<<<< HEAD
import { Machine, interpret } from '../src';
import { after, actionTypes } from '../src/actions';
=======
import { createMachine, interpret } from '../src';
import { after, cancel, send, actionTypes } from '../src/actions';
import { toSCXMLEvent } from '../src/utils';
>>>>>>> 4312aa7e

const lightMachine = createMachine({
  id: 'light',
  initial: 'green',
  context: {
    canTurnGreen: true
  },
  states: {
    green: {
      after: {
        1000: 'yellow'
      }
    },
    yellow: {
      after: {
        1000: [{ target: 'red' }]
      }
    },
    red: {
      after: [{ delay: 1000, target: 'green' }]
    }
  }
});

describe('delayed transitions', () => {
  it('should transition after delay', () => {
    const nextState = lightMachine.transition(
      lightMachine.initialState,
      after(1000, 'light.green')
    );

    expect(nextState.value).toEqual('yellow');
    expect(nextState.actions).toMatchInlineSnapshot(`
      Array [
        Object {
          "sendId": "xstate.after(1000)#light.green",
          "type": "xstate.cancel",
        },
        Object {
          "_event": Object {
            "$$type": "scxml",
            "data": Object {
              "type": "xstate.after(1000)#light.yellow",
            },
            "name": "xstate.after(1000)#light.yellow",
            "sendid": "xstate.after(1000)#light.yellow",
            "type": "external",
          },
          "delay": 1000,
          "event": Object {
            "type": "xstate.after(1000)#light.yellow",
          },
          "id": "xstate.after(1000)#light.yellow",
          "to": undefined,
          "type": "xstate.send",
        },
      ]
    `);
  });

  it('should format transitions properly', () => {
    const greenNode = lightMachine.states.green;

    const transitions = greenNode.transitions;

    expect(transitions.map((t) => t.eventType)).toEqual([
      after(1000, greenNode.id)
    ]);
  });

  it('should be able to transition with delay from nested initial state', (done) => {
    const machine = createMachine({
      initial: 'nested',
      states: {
        nested: {
          initial: 'wait',
          states: {
            wait: {
              after: {
                10: '#end'
              }
            }
          }
        },
        end: {
          id: 'end',
          type: 'final'
        }
      }
    });

    interpret(machine)
      .onDone(() => {
        done();
      })
      .start();
  });

  it('parent state should enter child state without re-entering self (relative target)', (done) => {
    const actual: string[] = [];
    const machine = createMachine({
      initial: 'one',
      states: {
        one: {
          initial: 'two',
          entry: () => actual.push('entered one'),
          states: {
            two: {
              entry: () => actual.push('entered two')
            },
            three: {
              entry: () => actual.push('entered three'),
              always: '#end'
            }
          },
          after: {
            10: '.three'
          }
        },
        end: {
          id: 'end',
          type: 'final'
        }
      }
    });

    interpret(machine)
      .onDone(() => {
        expect(actual).toEqual(['entered one', 'entered two', 'entered three']);
        done();
      })
      .start();
  });

  it('should defer a single send event for a delayed transition with multiple conditions (#886)', () => {
    type Events = { type: 'FOO' };

    const machine = createMachine<{}, Events>({
      initial: 'X',
      states: {
        X: {
          on: {
            FOO: 'X'
          },
          after: {
            1500: [
              {
                target: 'Y',
                guard: () => true
              },
              {
                target: 'Z'
              }
            ]
          }
        },
        Y: {},
        Z: {}
      }
    });

    expect(machine.initialState.actions.length).toBe(1);
  });

  describe('delay expressions', () => {
    type Events =
      | { type: 'ACTIVATE'; delay: number }
      | { type: 'NOEXPR'; delay: number };
    const delayExprMachine = createMachine<{ delay: number }, Events>(
      {
        id: 'delayExpr',
        initial: 'inactive',
        context: {
          delay: 1000
        },
        states: {
          inactive: {
            after: [
              {
                delay: (ctx) => ctx.delay,
                target: 'active'
              }
            ],
            on: {
              ACTIVATE: 'active',
              NOEXPR: 'activeNoExpr'
            }
          },
          active: {
            after: [
              {
                delay: 'someDelay',
                target: 'inactive'
              }
            ]
          },
          activeNoExpr: {
            after: [
              {
                delay: 'nonExistantDelay',
                target: 'inactive'
              }
            ]
          }
        }
      },
      {
        delays: {
          someDelay: (ctx, event) => ctx.delay + (event as any).delay
        }
      }
    );

    it('should evaluate the expression (function) to determine the delay', () => {
      const { initialState } = delayExprMachine;

      const sendActions = initialState.actions.filter(
        (a) => a.type === actionTypes.send
      );

      expect(sendActions.length).toBe(1);

      expect(sendActions[0].delay).toEqual(1000);
    });

    it('should evaluate the expression (string) to determine the delay', () => {
      const { initialState } = delayExprMachine;
      const activeState = delayExprMachine.transition(initialState, {
        type: 'ACTIVATE',
        delay: 500
      });

      const sendActions = activeState.actions.filter(
        (a) => a.type === actionTypes.send
      );

      expect(sendActions.length).toBe(1);

      expect(sendActions[0].delay).toEqual(1000 + 500);
    });

    it('should set delay to undefined if expression not found', () => {
      const { initialState } = delayExprMachine;
      const activeState = delayExprMachine.transition(initialState, {
        type: 'NOEXPR',
        delay: 500
      });

      const sendActions = activeState.actions.filter(
        (a) => a.type === actionTypes.send
      );

      expect(sendActions.length).toBe(1);

      expect(sendActions[0].delay).toEqual(undefined);
    });
  });
});<|MERGE_RESOLUTION|>--- conflicted
+++ resolved
@@ -1,11 +1,6 @@
-<<<<<<< HEAD
-import { Machine, interpret } from '../src';
-import { after, actionTypes } from '../src/actions';
-=======
 import { createMachine, interpret } from '../src';
 import { after, cancel, send, actionTypes } from '../src/actions';
 import { toSCXMLEvent } from '../src/utils';
->>>>>>> 4312aa7e
 
 const lightMachine = createMachine({
   id: 'light',
