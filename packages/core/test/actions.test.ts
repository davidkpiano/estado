import {
  Machine,
  createMachine,
  assign,
  forwardTo,
  interpret
} from '../src/index';
import { pure, sendParent, log, choose } from '../src/actions';
import { invokeMachine } from '../src/invoke';
import { ActorRef } from '../src';

describe('entry/exit actions', () => {
  const pedestrianStates = {
    initial: 'walk',
    states: {
      walk: {
        on: {
          PED_COUNTDOWN: 'wait'
        },
        entry: 'enter_walk',
        exit: 'exit_walk'
      },
      wait: {
        on: {
          PED_COUNTDOWN: 'stop'
        },
        entry: 'enter_wait',
        exit: 'exit_wait'
      },
      stop: {
        entry: ['enter_stop'],
        exit: ['exit_stop']
      }
    }
  };

  const lightMachine = Machine({
    key: 'light',
    initial: 'green',
    states: {
      green: {
        on: {
          TIMER: 'yellow',
          POWER_OUTAGE: 'red',
          NOTHING: 'green'
        },
        entry: 'enter_green',
        exit: 'exit_green'
      },
      yellow: {
        on: {
          TIMER: 'red',
          POWER_OUTAGE: 'red'
        },
        entry: 'enter_yellow',
        exit: 'exit_yellow'
      },
      red: {
        on: {
          TIMER: 'green',
          POWER_OUTAGE: 'red',
          NOTHING: 'red'
        },
        entry: 'enter_red',
        exit: 'exit_red',
        ...pedestrianStates
      }
    }
  });

  const newPedestrianStates = {
    initial: 'walk',
    states: {
      walk: {
        on: {
          PED_COUNTDOWN: 'wait'
        },
        entry: 'enter_walk',
        exit: 'exit_walk'
      },
      wait: {
        on: {
          PED_COUNTDOWN: 'stop'
        },
        entry: 'enter_wait',
        exit: 'exit_wait'
      },
      stop: {
        entry: ['enter_stop'],
        exit: ['exit_stop']
      }
    }
  };

  const newLightMachine = Machine({
    key: 'light',
    initial: 'green',
    states: {
      green: {
        on: {
          TIMER: 'yellow',
          POWER_OUTAGE: 'red',
          NOTHING: 'green'
        },
        entry: 'enter_green',
        exit: 'exit_green'
      },
      yellow: {
        on: {
          TIMER: 'red',
          POWER_OUTAGE: 'red'
        },
        entry: 'enter_yellow',
        exit: 'exit_yellow'
      },
      red: {
        on: {
          TIMER: 'green',
          POWER_OUTAGE: 'red',
          NOTHING: 'red'
        },
        entry: 'enter_red',
        exit: 'exit_red',
        ...newPedestrianStates
      }
    }
  });

  const parallelMachine = Machine({
    type: 'parallel',
    states: {
      a: {
        initial: 'a1',
        states: {
          a1: {
            on: {
              CHANGE: { target: 'a2', actions: ['do_a2', 'another_do_a2'] }
            },
            entry: 'enter_a1',
            exit: 'exit_a1'
          },
          a2: { entry: 'enter_a2', exit: 'exit_a2' }
        },
        entry: 'enter_a',
        exit: 'exit_a'
      },
      b: {
        initial: 'b1',
        states: {
          b1: {
            on: { CHANGE: { target: 'b2', actions: 'do_b2' } },
            entry: 'enter_b1',
            exit: 'exit_b1'
          },
          b2: { entry: 'enter_b2', exit: 'exit_b2' }
        },
        entry: 'enter_b',
        exit: 'exit_b'
      }
    }
  });

  const deepMachine = Machine({
    initial: 'a',
    states: {
      a: {
        initial: 'a1',
        states: {
          a1: {
            on: {
              NEXT: 'a2',
              NEXT_FN: 'a3'
            },
            entry: 'enter_a1',
            exit: 'exit_a1'
          },
          a2: {
            entry: 'enter_a2',
            exit: 'exit_a2'
          },
          a3: {
            on: {
              NEXT: {
                target: 'a2',
                actions: [
                  function do_a3_to_a2() {
                    return;
                  }
                ]
              }
            },
            entry: function enter_a3_fn() {
              return;
            },
            exit: function exit_a3_fn() {
              return;
            }
          }
        },
        entry: 'enter_a',
        exit: ['exit_a', 'another_exit_a'],
        on: { CHANGE: 'b' }
      },
      b: {
        entry: ['enter_b', 'another_enter_b'],
        exit: 'exit_b',
        initial: 'b1',
        states: {
          b1: {
            entry: 'enter_b1',
            exit: 'exit_b1'
          }
        }
      }
    }
  });

  const parallelMachine2 = Machine({
    initial: 'A',
    states: {
      A: {
        on: {
          'to-B': 'B'
        }
      },
      B: {
        type: 'parallel',
        on: {
          'to-A': 'A'
        },
        states: {
          C: {
            initial: 'C1',
            states: {
              C1: {},
              C2: {}
            }
          },
          D: {
            initial: 'D1',
            states: {
              D1: {
                on: {
                  'to-D2': 'D2'
                }
              },
              D2: {
                entry: ['D2 Entry'],
                exit: ['D2 Exit']
              }
            }
          }
        }
      }
    }
  });

  describe('State.actions', () => {
    it('should return the entry actions of an initial state', () => {
      expect(lightMachine.initialState.actions.map((a) => a.type)).toEqual([
        'enter_green'
      ]);
    });

    it('should return the entry actions of an initial state (deep)', () => {
      expect(deepMachine.initialState.actions.map((a) => a.type)).toEqual([
        'enter_a',
        'enter_a1'
      ]);
    });

    it('should return the entry actions of an initial state (parallel)', () => {
      expect(parallelMachine.initialState.actions.map((a) => a.type)).toEqual([
        'enter_a',
        'enter_a1',
        'enter_b',
        'enter_b1'
      ]);
    });

    it('should return the entry and exit actions of a transition', () => {
      expect(
        lightMachine.transition('green', 'TIMER').actions.map((a) => a.type)
      ).toEqual(['exit_green', 'enter_yellow']);
    });

    it('should return the entry and exit actions of a deep transition', () => {
      expect(
        lightMachine.transition('yellow', 'TIMER').actions.map((a) => a.type)
      ).toEqual(['exit_yellow', 'enter_red', 'enter_walk']);
    });

    it('should return the entry and exit actions of a nested transition', () => {
      expect(
        lightMachine
          .transition({ red: 'walk' }, 'PED_COUNTDOWN')
          .actions.map((a) => a.type)
      ).toEqual(['exit_walk', 'enter_wait']);
    });

    it('should not have actions for unhandled events (shallow)', () => {
      expect(
        lightMachine.transition('green', 'FAKE').actions.map((a) => a.type)
      ).toEqual([]);
    });

    it('should not have actions for unhandled events (deep)', () => {
      expect(
        lightMachine.transition('red', 'FAKE').actions.map((a) => a.type)
      ).toEqual([]);
    });

    it('should exit and enter the state for self-transitions (shallow)', () => {
      expect(
        lightMachine.transition('green', 'NOTHING').actions.map((a) => a.type)
      ).toEqual(['exit_green', 'enter_green']);
    });

    it('should exit and enter the state for self-transitions (deep)', () => {
      // 'red' state resolves to 'red.walk'
      expect(
        lightMachine.transition('red', 'NOTHING').actions.map((a) => a.type)
      ).toEqual(['exit_walk', 'exit_red', 'enter_red', 'enter_walk']);
    });

    it('should return actions for parallel machines', () => {
      expect(
        parallelMachine
          .transition(parallelMachine.initialState, 'CHANGE')
          .actions.map((a) => a.type)
      ).toEqual([
        'exit_b1', // reverse document order
        'exit_a1',
        'do_a2',
        'another_do_a2',
        'do_b2',
        'enter_a2',
        'enter_b2'
      ]);
    });

    it('should return nested actions in the correct (child to parent) order', () => {
      expect(
        deepMachine.transition({ a: 'a1' }, 'CHANGE').actions.map((a) => a.type)
      ).toEqual([
        'exit_a1',
        'exit_a',
        'another_exit_a',
        'enter_b',
        'another_enter_b',
        'enter_b1'
      ]);
    });

    it('should ignore parent state actions for same-parent substates', () => {
      expect(
        deepMachine.transition({ a: 'a1' }, 'NEXT').actions.map((a) => a.type)
      ).toEqual(['exit_a1', 'enter_a2']);
    });

    it('should work with function actions', () => {
      expect(
        deepMachine
          .transition(deepMachine.initialState, 'NEXT_FN')
          .actions.map((action) => action.type)
      ).toEqual(['exit_a1', 'enter_a3_fn']);

      expect(
        deepMachine
          .transition({ a: 'a3' }, 'NEXT')
          .actions.map((action) => action.type)
      ).toEqual(['exit_a3_fn', 'do_a3_to_a2', 'enter_a2']);
    });

    it('should exit children of parallel state nodes', () => {
      const stateB = parallelMachine2.transition(
        parallelMachine2.initialState,
        'to-B'
      );
      const stateD2 = parallelMachine2.transition(stateB, 'to-D2');
      const stateA = parallelMachine2.transition(stateD2, 'to-A');

      expect(stateA.actions.map((action) => action.type)).toEqual(['D2 Exit']);
    });

    describe('should ignore same-parent state actions (sparse)', () => {
      const fooBar = {
        initial: 'foo',
        states: {
          foo: {
            on: {
              TACK: 'bar',
              ABSOLUTE_TACK: '#machine.ping.bar'
            }
          },
          bar: {
            on: {
              TACK: 'foo'
            }
          }
        }
      };

      const pingPong = Machine({
        initial: 'ping',
        key: 'machine',
        states: {
          ping: {
            entry: ['entryEvent'],
            on: {
              TICK: 'pong'
            },
            ...fooBar
          },
          pong: {
            on: {
              TICK: 'ping'
            }
          }
        }
      });

      it('with a relative transition', () => {
        expect(
          pingPong.transition({ ping: 'foo' }, 'TACK').actions
        ).toHaveLength(0);
      });

      it('with an absolute transition', () => {
        expect(
          pingPong.transition({ ping: 'foo' }, 'ABSOLUTE_TACK').actions
        ).toHaveLength(0);
      });
    });
  });

  describe('State.actions (with entry/exit)', () => {
    it('should return the entry actions of an initial state', () => {
      expect(newLightMachine.initialState.actions.map((a) => a.type)).toEqual([
        'enter_green'
      ]);
    });

    it('should return the entry and exit actions of a transition', () => {
      expect(
        newLightMachine.transition('green', 'TIMER').actions.map((a) => a.type)
      ).toEqual(['exit_green', 'enter_yellow']);
    });

    it('should return the entry and exit actions of a deep transition', () => {
      expect(
        newLightMachine.transition('yellow', 'TIMER').actions.map((a) => a.type)
      ).toEqual(['exit_yellow', 'enter_red', 'enter_walk']);
    });

    it('should return the entry and exit actions of a nested transition', () => {
      expect(
        newLightMachine
          .transition({ red: 'walk' }, 'PED_COUNTDOWN')
          .actions.map((a) => a.type)
      ).toEqual(['exit_walk', 'enter_wait']);
    });

    it('should not have actions for unhandled events (shallow)', () => {
      expect(
        newLightMachine.transition('green', 'FAKE').actions.map((a) => a.type)
      ).toEqual([]);
    });

    it('should not have actions for unhandled events (deep)', () => {
      expect(
        newLightMachine.transition('red', 'FAKE').actions.map((a) => a.type)
      ).toEqual([]);
    });

    it('should exit and enter the state for self-transitions (shallow)', () => {
      expect(
        newLightMachine
          .transition('green', 'NOTHING')
          .actions.map((a) => a.type)
      ).toEqual(['exit_green', 'enter_green']);
    });

    it('should exit and enter the state for self-transitions (deep)', () => {
      // 'red' state resolves to 'red.walk'
      expect(
        newLightMachine.transition('red', 'NOTHING').actions.map((a) => a.type)
      ).toEqual(['exit_walk', 'exit_red', 'enter_red', 'enter_walk']);
    });
  });

  describe('parallel states', () => {
    it('should return entry action defined on parallel state', () => {
      const parallelMachineWithEntry = Machine({
        id: 'fetch',
        context: { attempts: 0 },
        initial: 'start',
        states: {
          start: {
            on: { ENTER_PARALLEL: 'p1' }
          },
          p1: {
            type: 'parallel',
            entry: 'enter_p1',
            states: {
              nested: {
                initial: 'inner',
                states: {
                  inner: {
                    entry: 'enter_inner'
                  }
                }
              }
            }
          }
        }
      });

      expect(
        parallelMachineWithEntry
          .transition('start', 'ENTER_PARALLEL')
          .actions.map((a) => a.type)
      ).toEqual(['enter_p1', 'enter_inner']);
    });
  });

  describe('targetless transitions', () => {
    it("shouldn't exit a state on a parent's targetless transition", (done) => {
      const actual: string[] = [];

      const parent = Machine({
        initial: 'one',
        on: {
          WHATEVER: {
            actions: () => {
              actual.push('got WHATEVER');
            }
          }
        },
        states: {
          one: {
            entry: () => {
              actual.push('entered one');
            },
            always: 'two'
          },
          two: {
            exit: () => {
              actual.push('exited two');
            }
          }
        }
      });

      const service = interpret(parent).start();

      Promise.resolve()
        .then(() => {
          service.send('WHATEVER');
        })
        .then(() => {
          expect(actual).toEqual(['entered one', 'got WHATEVER']);
          done();
        })
        .catch(done);
    });

    it("shouldn't exit (and reenter) state on targetless delayed transition", (done) => {
      const actual: string[] = [];

      const machine = Machine({
        initial: 'one',
        states: {
          one: {
            entry: () => {
              actual.push('entered one');
            },
            exit: () => {
              actual.push('exited one');
            },
            after: {
              10: {
                actions: () => {
                  actual.push('got FOO');
                }
              }
            }
          }
        }
      });

      interpret(machine).start();

      setTimeout(() => {
        expect(actual).toEqual(['entered one', 'got FOO']);
        done();
      }, 50);
    });
  });
});

describe('initial actions', () => {
  const machine = Machine({
    initial: {
      target: 'a',
      actions: 'initialA'
    },
    states: {
      a: {
        entry: 'entryA',
        on: {
          NEXT: 'b'
        }
      },
      b: {
        entry: 'entryB',
        initial: {
          target: 'foo',
          actions: 'initialFoo'
        },
        states: {
          foo: {
            entry: 'entryFoo'
          }
        },
        on: { NEXT: 'c' }
      },
      c: {
        entry: 'entryC',
        initial: {
          target: '#bar',
          actions: 'initialBar'
        },
        states: {
          bar: {
            id: 'bar',
            entry: 'entryBar'
          }
        }
      }
    }
  });

  it.skip('should support initial actions', () => {
    // TODO: fix initial state actions on root node
    expect(machine.initialState.actions.map((a) => a.type)).toEqual([
      'initialA',
      'entryA'
    ]);
  });

  it('should support initial actions from transition', () => {
    const nextState = machine.transition(undefined, 'NEXT');
    expect(nextState.actions.map((a) => a.type)).toEqual([
      'entryB',
      'initialFoo',
      'entryFoo'
    ]);
  });

  it('should support initial actions from transition with target ID', () => {
    const nextState = machine.transition('b', 'NEXT');
    expect(nextState.actions.map((a) => a.type)).toEqual([
      'entryC',
      'initialBar',
      'entryBar'
    ]);
  });
});

describe('actions on invalid transition', () => {
  const stopMachine = Machine({
    initial: 'idle',
    states: {
      idle: {
        on: {
          STOP: {
            target: 'stop',
            actions: ['action1']
          }
        }
      },
      stop: {}
    }
  });

  it('should not recall previous actions', () => {
    const nextState = stopMachine.transition('idle', 'STOP');
    expect(stopMachine.transition(nextState, 'INVALID').actions).toHaveLength(
      0
    );
  });
});

describe('actions config', () => {
  type EventType =
    | { type: 'definedAction' }
    | { type: 'updateContext' }
    | { type: 'EVENT' }
    | { type: 'E' };
  interface Context {
    count: number;
  }
  interface StateSchema {
    states: {
      a: {};
      b: {};
    };
  }

  // tslint:disable-next-line:no-empty
  const definedAction = () => {};
  const simpleMachine = Machine<Context, EventType, StateSchema>(
    {
      initial: 'a',
      context: {
        count: 0
      },
      states: {
        a: {
          entry: [
            'definedAction',
            { type: 'definedAction' },
            'undefinedAction'
          ],
          on: {
            EVENT: {
              target: 'b',
              actions: [{ type: 'definedAction' }, { type: 'updateContext' }]
            }
          }
        },
        b: {}
      },
      on: {
        E: 'a'
      }
    },
    {
      actions: {
        definedAction,
        updateContext: assign({ count: 10 })
      }
    }
  );

  it('should reference actions defined in actions parameter of machine options', () => {
    const { initialState } = simpleMachine;
    const nextState = simpleMachine.transition(initialState, 'E');

    expect(nextState.actions.map((a) => a.type)).toEqual(
      expect.arrayContaining(['definedAction', 'undefinedAction'])
    );

    expect(nextState.actions).toEqual([
      { type: 'definedAction', exec: definedAction },
      { type: 'definedAction', exec: definedAction },
      { type: 'undefinedAction', exec: undefined }
    ]);
  });

  it('should reference actions defined in actions parameter of machine options (initial state)', () => {
    const { initialState } = simpleMachine;

    expect(initialState.actions.map((a) => a.type)).toEqual(
      expect.arrayContaining(['definedAction', 'undefinedAction'])
    );
  });

  it('should be able to reference action implementations from action objects', () => {
    const machine = Machine<Context, EventType, StateSchema>(
      {
        initial: 'a',
        context: {
          count: 0
        },
        states: {
          a: {
            entry: [
              'definedAction',
              { type: 'definedAction' },
              'undefinedAction'
            ],
            on: {
              EVENT: {
                target: 'b',
                actions: [{ type: 'definedAction' }, { type: 'updateContext' }]
              }
            }
          },
          b: {}
        }
      },
      {
        actions: {
          definedAction,
          updateContext: assign({ count: 10 })
        }
      }
    );
    const state = machine.transition('a', 'EVENT');

    expect(state.actions).toEqual([
      { type: 'definedAction', exec: definedAction },
      assign({ count: 10 })
    ]);

    expect(state.context).toEqual({ count: 10 });
  });

  it('should work with anonymous functions (with warning)', () => {
    let entryCalled = false;
    let actionCalled = false;
    let exitCalled = false;

    const anonMachine = Machine({
      id: 'anon',
      initial: 'active',
      states: {
        active: {
          entry: () => (entryCalled = true),
          exit: () => (exitCalled = true),
          on: {
            EVENT: {
              target: 'inactive',
              actions: [() => (actionCalled = true)]
            }
          }
        },
        inactive: {}
      }
    });

    const { initialState } = anonMachine;

    initialState.actions.forEach((action) => {
      if (action.exec) {
        action.exec(
          initialState.context,
          { type: 'any' },
          {
            action,
            state: initialState,
            _event: initialState._event
          }
        );
      }
    });

    expect(entryCalled).toBe(true);

    const inactiveState = anonMachine.transition(initialState, 'EVENT');

    expect(inactiveState.actions.length).toBe(2);

    inactiveState.actions.forEach((action) => {
      if (action.exec) {
        action.exec(
          inactiveState.context,
          { type: 'EVENT' },
          {
            action,
            state: initialState,
            _event: initialState._event
          }
        );
      }
    });

    expect(exitCalled).toBe(true);
    expect(actionCalled).toBe(true);
  });
});

describe('action meta', () => {
  it('should provide the original action and state to the exec function', (done) => {
    const testMachine = Machine(
      {
        id: 'test',
        initial: 'foo',
        states: {
          foo: {
            entry: {
              type: 'entryAction',
              value: 'something'
            }
          }
        }
      },
      {
        actions: {
          entryAction: (_, __, meta) => {
            expect(meta.state.value).toEqual('foo');
            expect(meta.action.type).toEqual('entryAction');
            expect(meta.action.value).toEqual('something');
            done();
          }
        }
      }
    );

    interpret(testMachine).start();
  });
});

describe('purely defined actions', () => {
  interface Ctx {
    items: Array<{ id: number }>;
  }
  type Events =
    | { type: 'SINGLE'; id: number }
    | { type: 'NONE'; id: number }
    | { type: 'EACH' };

  const dynamicMachine = Machine<Ctx, Events>({
    id: 'dynamic',
    initial: 'idle',
    context: {
      items: [{ id: 1 }, { id: 2 }, { id: 3 }]
    },
    states: {
      idle: {
        on: {
          SINGLE: {
            actions: pure<any, any>((ctx, e) => {
              if (ctx.items.length > 0) {
                return {
                  type: 'SINGLE_EVENT',
                  length: ctx.items.length,
                  id: e.id
                };
              }
            })
          },
          NONE: {
            actions: pure<any, any>((ctx, e) => {
              if (ctx.items.length > 5) {
                return {
                  type: 'SINGLE_EVENT',
                  length: ctx.items.length,
                  id: e.id
                };
              }
            })
          },
          EACH: {
            actions: pure<any, any>((ctx) =>
              ctx.items.map((item, index) => ({
                type: 'EVENT',
                item,
                index
              }))
            )
          }
        }
      }
    }
  });

  it('should allow for a purely defined dynamic action', () => {
    const nextState = dynamicMachine.transition(dynamicMachine.initialState, {
      type: 'SINGLE',
      id: 3
    });

    expect(nextState.actions).toEqual([
      {
        type: 'SINGLE_EVENT',
        length: 3,
        id: 3
      }
    ]);
  });

  it('should allow for purely defined lack of actions', () => {
    const nextState = dynamicMachine.transition(dynamicMachine.initialState, {
      type: 'NONE',
      id: 3
    });

    expect(nextState.actions).toEqual([]);
  });

  it('should allow for purely defined dynamic actions', () => {
    const nextState = dynamicMachine.transition(
      dynamicMachine.initialState,
      'EACH'
    );

    expect(nextState.actions).toEqual([
      {
        type: 'EVENT',
        item: { id: 1 },
        index: 0
      },
      {
        type: 'EVENT',
        item: { id: 2 },
        index: 1
      },
      {
        type: 'EVENT',
        item: { id: 3 },
        index: 2
      }
    ]);
  });
});

describe('forwardTo()', () => {
  it('should forward an event to a service', (done) => {
    const child = Machine<void, { type: 'EVENT'; value: number }>({
      id: 'child',
      initial: 'active',
      states: {
        active: {
          on: {
            EVENT: {
              actions: sendParent('SUCCESS'),
              guard: (_, e) => e.value === 42
            }
          }
        }
      }
    });

    const parent = Machine<
      undefined,
      { type: 'EVENT'; value: number } | { type: 'SUCCESS' }
    >({
      id: 'parent',
      initial: 'first',
      states: {
        first: {
          invoke: { src: invokeMachine(child), id: 'myChild' },
          on: {
            EVENT: {
              actions: forwardTo('myChild')
            },
            SUCCESS: 'last'
          }
        },
        last: {
          type: 'final'
        }
      }
    });

    const service = interpret(parent)
      .onDone(() => done())
      .start();

    service.send({ type: 'EVENT', value: 42 });
  });

  it('should forward an event to a service (dynamic)', (done) => {
    const child = Machine<void, { type: 'EVENT'; value: number }>({
      id: 'child',
      initial: 'active',
      states: {
        active: {
          on: {
            EVENT: {
              actions: sendParent('SUCCESS'),
              guard: (_, e) => e.value === 42
            }
          }
        }
      }
    });

    const parent = Machine<
      { child?: ActorRef<any> },
      { type: 'EVENT'; value: number } | { type: 'SUCCESS' }
    >({
      id: 'parent',
      initial: 'first',
      context: {
        child: undefined
      },
      states: {
        first: {
          entry: assign({
            child: (_, __, { spawn }) => spawn.from(child, 'x')
          }),
          on: {
            EVENT: {
              actions: forwardTo((ctx) => ctx.child)
            },
            SUCCESS: 'last'
          }
        },
        last: {
          type: 'final'
        }
      }
    });

    const service = interpret(parent)
      .onDone(() => done())
      .start();

    service.send({ type: 'EVENT', value: 42 });
  });
});

describe('log()', () => {
  const logMachine = Machine<{ count: number }>({
    id: 'log',
    initial: 'string',
    context: {
      count: 42
    },
    states: {
      string: {
        entry: log('some string', 'string label'),
        on: {
          EXPR: {
            actions: log((ctx) => `expr ${ctx.count}`, 'expr label')
          }
        }
      }
    }
  });

  it('should log a string', () => {
    expect(logMachine.initialState.actions[0]).toMatchInlineSnapshot(`
      Object {
        "expr": "some string",
        "label": "string label",
        "type": "xstate.log",
        "value": "some string",
      }
    `);
  });

  it('should log an expression', () => {
    const nextState = logMachine.transition(logMachine.initialState, 'EXPR');
    expect(nextState.actions[0]).toMatchInlineSnapshot(`
      Object {
        "expr": [Function],
        "label": "expr label",
        "type": "xstate.log",
        "value": "expr 42",
      }
    `);
  });
});

describe('choose', () => {
  it('should execute a single conditional action', () => {
    interface Ctx {
      answer?: number;
    }

    const machine = createMachine<Ctx>({
      context: {},
      initial: 'foo',
      states: {
        foo: {
          entry: choose([
            { guard: () => true, actions: assign<Ctx>({ answer: 42 }) }
          ])
        }
      }
    });

    const service = interpret(machine).start();

    expect(service.state.context).toEqual({ answer: 42 });
  });

  it('should execute a multiple conditional actions', () => {
    let executed = false;

    interface Ctx {
      answer?: number;
    }

    const machine = createMachine<Ctx>({
      context: {},
      initial: 'foo',
      states: {
        foo: {
          entry: choose([
            {
              guard: () => true,
              actions: [() => (executed = true), assign<Ctx>({ answer: 42 })]
            }
          ])
        }
      }
    });

    const service = interpret(machine).start();

    expect(service.state.context).toEqual({ answer: 42 });
    expect(executed).toBeTruthy();
  });

  it('should only execute matched actions', () => {
    interface Ctx {
      answer?: number;
      shouldNotAppear?: boolean;
    }

    const machine = createMachine<Ctx>({
      context: {},
      initial: 'foo',
      states: {
        foo: {
          entry: choose([
            {
              guard: () => false,
              actions: assign<Ctx>({ shouldNotAppear: true })
            },
            { guard: () => true, actions: assign<Ctx>({ answer: 42 }) }
          ])
        }
      }
    });

    const service = interpret(machine).start();

    expect(service.state.context).toEqual({ answer: 42 });
  });

  it('should allow for fallback unguarded actions', () => {
    interface Ctx {
      answer?: number;
      shouldNotAppear?: boolean;
    }

    const machine = createMachine<Ctx>({
      context: {},
      initial: 'foo',
      states: {
        foo: {
          entry: choose([
            {
              guard: () => false,
              actions: assign<Ctx>({ shouldNotAppear: true })
            },
            { actions: assign<Ctx>({ answer: 42 }) }
          ])
        }
      }
    });

    const service = interpret(machine).start();

    expect(service.state.context).toEqual({ answer: 42 });
  });

  it('should allow for nested conditional actions', () => {
    interface Ctx {
      firstLevel: boolean;
      secondLevel: boolean;
      thirdLevel: boolean;
    }

    const machine = createMachine<Ctx>({
      context: {
        firstLevel: false,
        secondLevel: false,
        thirdLevel: false
      },
      initial: 'foo',
      states: {
        foo: {
          entry: choose([
            {
              guard: () => true,
              actions: [
                assign<Ctx>({ firstLevel: true }),
                choose([
                  {
                    guard: () => true,
                    actions: [
                      assign<Ctx>({ secondLevel: true }),
                      choose([
                        {
                          guard: () => true,
                          actions: [assign<Ctx>({ thirdLevel: true })]
                        }
                      ])
                    ]
                  }
                ])
              ]
            }
          ])
        }
      }
    });

    const service = interpret(machine).start();

    expect(service.state.context).toEqual({
      firstLevel: true,
      secondLevel: true,
      thirdLevel: true
    });
  });

  it('should provide context to a condition expression', () => {
    interface Ctx {
      counter: number;
      answer?: number;
    }
    const machine = createMachine<Ctx>({
      context: {
        counter: 101
      },
      initial: 'foo',
      states: {
        foo: {
          entry: choose([
            {
              guard: (ctx) => ctx.counter > 100,
              actions: assign<Ctx>({ answer: 42 })
            }
          ])
        }
      }
    });

    const service = interpret(machine).start();

    expect(service.state.context).toEqual({ counter: 101, answer: 42 });
  });

  it('should provide event to a condition expression', () => {
    interface Ctx {
      answer?: number;
    }
    interface Events {
      type: 'NEXT';
      counter: number;
    }

    const machine = createMachine<Ctx, Events>({
      context: {},
      initial: 'foo',
      states: {
        foo: {
          on: {
            NEXT: {
              target: 'bar',
              actions: choose<Ctx, Events>([
                {
<<<<<<< HEAD
                  guard: (_, event) => event.counter > 100,
                  actions: assign<Ctx>({ answer: 42 })
=======
                  cond: (_, event) => event.counter > 100,
                  actions: assign<Ctx, Events>({ answer: 42 })
>>>>>>> aa15b57f
                }
              ])
            }
          }
        },
        bar: {}
      }
    });

    const service = interpret(machine).start();
    service.send({ type: 'NEXT', counter: 101 });
    expect(service.state.context).toEqual({ answer: 42 });
  });

  it('should provide stateGuard.state to a condition expression', () => {
    type Ctx = { counter: number; answer?: number };
    const machine = createMachine<Ctx>({
      context: {
        counter: 101
      },
      type: 'parallel',
      states: {
        foo: {
          initial: 'waiting',
          states: {
            waiting: {
              on: {
                GIVE_ANSWER: 'answering'
              }
            },
            answering: {
              entry: choose([
                {
                  guard: (_, __, { state }) => state.matches('bar'),
                  actions: assign<Ctx>({ answer: 42 })
                }
              ])
            }
          }
        },
        bar: {}
      }
    });

    const service = interpret(machine).start();
    service.send('GIVE_ANSWER');

    expect(service.state.context).toEqual({ counter: 101, answer: 42 });
  });

  it('should be able to use actions and guards defined in options', () => {
    interface Ctx {
      answer?: number;
    }

    const machine = createMachine<Ctx>(
      {
        context: {},
        initial: 'foo',
        states: {
          foo: {
            entry: choose([{ guard: 'worstGuard', actions: 'revealAnswer' }])
          }
        }
      },
      {
        guards: {
          worstGuard: () => true
        },
        actions: {
          revealAnswer: assign<Ctx>({ answer: 42 })
        }
      }
    );

    const service = interpret(machine).start();

    expect(service.state.context).toEqual({ answer: 42 });
  });

  it('should be able to use choose actions from within options', () => {
    interface Ctx {
      answer?: number;
    }

    const machine = createMachine<Ctx>(
      {
        context: {},
        initial: 'foo',
        states: {
          foo: {
            entry: 'conditionallyRevealAnswer'
          }
        }
      },
      {
        guards: {
          worstGuard: () => true
        },
        actions: {
          revealAnswer: assign<Ctx>({ answer: 42 }),
          conditionallyRevealAnswer: choose([
            { guard: 'worstGuard', actions: 'revealAnswer' }
          ])
        }
      }
    );

    const service = interpret(machine).start();

    expect(service.state.context).toEqual({ answer: 42 });
  });

  // https://github.com/davidkpiano/xstate/issues/1109
  it('exit actions should be called when invoked machine reaches final state', (done) => {
    let exitCalled = false;
    let childExitCalled = false;
    const childMachine = Machine({
      exit: () => {
        exitCalled = true;
      },
      initial: 'a',
      states: {
        a: {
          type: 'final',
          exit: () => {
            childExitCalled = true;
          }
        }
      }
    });

    const parentMachine = Machine({
      initial: 'active',
      states: {
        active: {
          invoke: {
            src: invokeMachine(childMachine),
            onDone: 'finished'
          }
        },
        finished: {
          type: 'final'
        }
      }
    });

    interpret(parentMachine)
      .onDone(() => {
        expect(exitCalled).toBeTruthy();
        expect(childExitCalled).toBeTruthy();
        done();
      })
      .start();
  });

  it('exit actions should be called when stopping a machine', () => {
    let exitCalled = false;
    let childExitCalled = false;

    const machine = Machine({
      exit: () => {
        exitCalled = true;
      },
      initial: 'a',
      states: {
        a: {
          exit: () => {
            childExitCalled = true;
          }
        }
      }
    });

    const service = interpret(machine).start();
    service.stop();

    expect(exitCalled).toBeTruthy();
    expect(childExitCalled).toBeTruthy();
  });
});

describe('sendParent', () => {
  // https://github.com/davidkpiano/xstate/issues/711
  it('TS: should compile for any event', () => {
    interface ChildContext {}
    interface ChildEvent {
      type: 'CHILD';
    }

    const child = Machine<ChildContext, ChildEvent>({
      id: 'child',
      initial: 'start',
      states: {
        start: {
          // This should not be a TypeScript error
          entry: [sendParent({ type: 'PARENT' })]
        }
      }
    });

    expect(child).toBeTruthy();
  });
});<|MERGE_RESOLUTION|>--- conflicted
+++ resolved
@@ -1349,13 +1349,8 @@
               target: 'bar',
               actions: choose<Ctx, Events>([
                 {
-<<<<<<< HEAD
                   guard: (_, event) => event.counter > 100,
-                  actions: assign<Ctx>({ answer: 42 })
-=======
-                  cond: (_, event) => event.counter > 100,
                   actions: assign<Ctx, Events>({ answer: 42 })
->>>>>>> aa15b57f
                 }
               ])
             }
