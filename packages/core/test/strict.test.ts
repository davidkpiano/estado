import { Machine } from '../src/index';

describe('strict mode', () => {
  const pedestrianStates = {
    initial: 'walk',
    states: {
      walk: {
        on: {
          PED_COUNTDOWN: 'wait'
        },
        entry: 'enter_walk',
        exit: 'exit_walk'
      },
      wait: {
        on: {
          PED_COUNTDOWN: 'stop'
        },
        entry: 'enter_wait',
        exit: 'exit_wait'
      },
      stop: {
        type: 'final' as const,
        entry: 'enter_stop',
        exit: 'exit_stop'
      }
    }
  };

  const lightMachine = Machine({
    strict: true,
    key: 'light',
    initial: 'green',
    states: {
      green: {
        on: {
          TIMER: 'yellow',
          POWER_OUTAGE: 'red',
          NOTHING: 'green'
        },
        entry: 'enter_green',
        exit: 'exit_green'
      },
      yellow: {
        on: {
          TIMER: 'red',
          POWER_OUTAGE: 'red'
        },
        entry: 'enter_yellow',
        exit: 'exit_yellow'
      },
      red: {
        on: {
          TIMER: 'green',
          POWER_OUTAGE: 'red',
          NOTHING: 'red'
        },
        entry: 'enter_red',
        exit: 'exit_red',
        ...pedestrianStates
      }
    }
  });

<<<<<<< HEAD
  // @ts-ignore
  const parallelMachine = Machine({
    type: 'parallel',
    states: {
      a: {
        initial: 'a1',
        states: {
          a1: {
            on: { CHANGE: 'a2' },
            entry: 'enter_a1',
            exit: 'exit_a1'
          },
          a2: { entry: 'enter_a2', exit: 'exit_a2' }
        },
        entry: 'enter_a',
        exit: 'exit_a'
      },
      b: {
        initial: 'b1',
        states: {
          b1: {
            on: { CHANGE: 'b2' },
            entry: 'enter_b1',
            exit: 'exit_b1'
          },
          b2: { entry: 'enter_b2', exit: 'exit_b2' }
        },
        entry: 'enter_b',
        exit: 'exit_b'
      }
    },
    strict: true
  });

=======
>>>>>>> 4c3a274a
  it('should throw for unacceptable events', () => {
    expect(() => {
      lightMachine.transition('green', 'FOO');
    }).toThrow();
  });

  it('should not throw for built-in events', () => {
    expect(() => {
      lightMachine.transition({ red: 'wait' }, 'PED_COUNTDOWN');
    }).not.toThrow();
  });
});<|MERGE_RESOLUTION|>--- conflicted
+++ resolved
@@ -61,43 +61,6 @@
     }
   });
 
-<<<<<<< HEAD
-  // @ts-ignore
-  const parallelMachine = Machine({
-    type: 'parallel',
-    states: {
-      a: {
-        initial: 'a1',
-        states: {
-          a1: {
-            on: { CHANGE: 'a2' },
-            entry: 'enter_a1',
-            exit: 'exit_a1'
-          },
-          a2: { entry: 'enter_a2', exit: 'exit_a2' }
-        },
-        entry: 'enter_a',
-        exit: 'exit_a'
-      },
-      b: {
-        initial: 'b1',
-        states: {
-          b1: {
-            on: { CHANGE: 'b2' },
-            entry: 'enter_b1',
-            exit: 'exit_b1'
-          },
-          b2: { entry: 'enter_b2', exit: 'exit_b2' }
-        },
-        entry: 'enter_b',
-        exit: 'exit_b'
-      }
-    },
-    strict: true
-  });
-
-=======
->>>>>>> 4c3a274a
   it('should throw for unacceptable events', () => {
     expect(() => {
       lightMachine.transition('green', 'FOO');
