import {
  Machine,
  interpret,
  assign,
  sendParent,
  send,
  EventObject,
  StateValue,
  createMachine
} from '../src';
import {
  actionTypes,
  done as _done,
  doneInvoke,
  escalate,
  raise
} from '../src/actions';
import { interval } from 'rxjs';
import { map, take } from 'rxjs/operators';

const user = { name: 'David' };

const fetchMachine = Machine<{ userId: string | undefined }>({
  id: 'fetch',
  context: {
    userId: undefined
  },
  initial: 'pending',
  states: {
    pending: {
      entry: send({ type: 'RESOLVE', user }),
      on: {
        RESOLVE: {
          target: 'success',
          cond: (ctx) => ctx.userId !== undefined
        }
      }
    },
    success: {
      type: 'final',
      data: { user: (_, e) => e.user }
    },
    failure: {
      entry: sendParent('REJECT')
    }
  }
});

const fetcherMachine = Machine({
  id: 'fetcher',
  initial: 'idle',
  context: {
    selectedUserId: '42',
    user: undefined
  },
  states: {
    idle: {
      on: {
        GO_TO_WAITING: 'waiting',
        GO_TO_WAITING_MACHINE: 'waitingInvokeMachine'
      }
    },
    waiting: {
      invoke: {
        src: fetchMachine,
        data: {
          userId: (ctx) => ctx.selectedUserId
        },
        onDone: {
          target: 'received',
          cond: (_, e) => {
            // Should receive { user: { name: 'David' } } as event data
            return e.data.user.name === 'David';
          }
        }
      }
    },
    waitingInvokeMachine: {
      invoke: {
        src: fetchMachine.withContext({ userId: '55' }),
        onDone: 'received'
      }
    },
    received: {
      type: 'final'
    }
  }
});

const intervalMachine = Machine<{
  interval: number;
  count: number;
}>({
  id: 'interval',
  initial: 'counting',
  context: {
    interval: 10,
    count: 0
  },
  states: {
    counting: {
      invoke: {
        id: 'intervalService',
        src: (ctx) => (cb) => {
          const ivl = setInterval(() => {
            cb('INC');
          }, ctx.interval);

          return () => clearInterval(ivl);
        }
      },
      always: {
        target: 'finished',
        cond: (ctx) => ctx.count === 3
      },
      on: {
        INC: { actions: assign({ count: (ctx) => ctx.count + 1 }) },
        SKIP: 'wait'
      }
    },
    wait: {
      on: {
        // this should never be called if interval service is properly disposed
        INC: { actions: assign({ count: (ctx) => ctx.count + 1 }) }
      },
      after: {
        50: 'finished'
      }
    },
    finished: {
      type: 'final'
    }
  }
});

describe('invoke', () => {
  it('should start services (external machines)', (done) => {
    const childMachine = Machine({
      id: 'child',
      initial: 'init',
      states: {
        init: {
          entry: [sendParent('INC'), sendParent('INC')]
        }
      }
    });

    const someParentMachine = Machine<{ count: number }>(
      {
        id: 'parent',
        context: { count: 0 },
        initial: 'start',
        states: {
          start: {
            invoke: {
              src: 'child',
              id: 'someService',
              autoForward: true
            },
            always: {
              target: 'stop',
              cond: (ctx) => ctx.count === 2
            },
            on: {
              INC: {
                actions: assign({ count: (ctx) => ctx.count + 1 })
              }
            }
          },
          stop: {
            type: 'final'
          }
        }
      },
      {
        services: {
          child: childMachine
        }
      }
    );

    let count: number;

    interpret(someParentMachine)
      .onTransition((state) => {
        count = state.context.count;
      })
      .onDone(() => {
        // 1. The 'parent' machine will enter 'start' state
        // 2. The 'child' service will be run with ID 'someService'
        // 3. The 'child' machine will enter 'init' state
        // 4. The 'entry' action will be executed, which sends 'INC' to 'parent' machine twice
        // 5. The context will be updated to increment count to 2

        expect(count).toEqual(2);
        done();
      })
      .start();
  });

  it('should forward events to services if autoForward: true', () => {
    const childMachine = Machine({
      id: 'child',
      initial: 'init',
      states: {
        init: {
          on: {
            FORWARD_DEC: {
              actions: [sendParent('DEC'), sendParent('DEC'), sendParent('DEC')]
            }
          }
        }
      }
    });

    const someParentMachine = Machine<{ count: number }>(
      {
        id: 'parent',
        context: { count: 0 },
        initial: 'start',
        states: {
          start: {
            invoke: {
              src: 'child',
              id: 'someService',
              autoForward: true
            },
            always: {
              target: 'stop',
              cond: (ctx) => ctx.count === -3
            },
            on: {
              DEC: { actions: assign({ count: (ctx) => ctx.count - 1 }) },
              FORWARD_DEC: undefined
            }
          },
          stop: {
            type: 'final'
          }
        }
      },
      {
        services: {
          child: childMachine
        }
      }
    );

    let state: any;
    const service = interpret(someParentMachine)
      .onTransition((s) => {
        state = s;
      })
      .onDone(() => {
        // 1. The 'parent' machine will not do anything (inert transition)
        // 2. The 'FORWARD_DEC' event will be forwarded to the 'child' machine (autoForward: true)
        // 3. On the 'child' machine, the 'FORWARD_DEC' event sends the 'DEC' action to the 'parent' thrice
        // 4. The context of the 'parent' machine will be updated from 2 to -1

        expect(state.context).toEqual({ count: -3 });
      })
      .start();

    service.send('FORWARD_DEC');
  });

  it('should forward events to services if autoForward: true before processing them', (done) => {
    const actual: string[] = [];

    const childMachine = Machine<{ count: number }>({
      id: 'child',
      context: { count: 0 },
      initial: 'counting',
      states: {
        counting: {
          on: {
            INCREMENT: [
              {
                target: 'done',
                cond: (ctx) => {
                  actual.push('child got INCREMENT');
                  return ctx.count >= 2;
                }
              },
              {
                target: undefined
              }
            ].map((transition) => ({
              ...transition,
              actions: assign((ctx) => ({ count: ++ctx.count }))
            }))
          }
        },
        done: {
          type: 'final',
          data: (ctx) => ({ countedTo: ctx.count })
        }
      },
      on: {
        START: {
          actions: () => {
            throw new Error('Should not receive START action here.');
          }
        }
      }
    });

    const parentMachine = Machine<{ countedTo: number }>({
      id: 'parent',
      context: { countedTo: 0 },
      initial: 'idle',
      states: {
        idle: {
          on: {
            START: 'invokeChild'
          }
        },
        invokeChild: {
          invoke: {
            src: childMachine,
            autoForward: true,
            onDone: {
              target: 'done',
              actions: assign((_ctx, event) => ({
                countedTo: event.data.countedTo
              }))
            }
          },
          on: {
            INCREMENT: {
              actions: () => {
                actual.push('parent got INCREMENT');
              }
            }
          }
        },
        done: {
          type: 'final'
        }
      }
    });

    let state: any;
    const service = interpret(parentMachine)
      .onTransition((s) => {
        state = s;
      })
      .onDone(() => {
        expect(state.context).toEqual({ countedTo: 3 });
        expect(actual).toEqual([
          'child got INCREMENT',
          'parent got INCREMENT',
          'child got INCREMENT',
          'parent got INCREMENT',
          'child got INCREMENT',
          'parent got INCREMENT'
        ]);
        done();
      })
      .start();

    service.send('START');
    service.send('INCREMENT');
    service.send('INCREMENT');
    service.send('INCREMENT');
  });

  it('should forward events to services if autoForward: true before processing them (when sending batches)', (done) => {
    const actual: string[] = [];

    const childMachine = Machine<{ count: number }>({
      id: 'child',
      context: { count: 0 },
      initial: 'counting',
      states: {
        counting: {
          on: {
            INCREMENT: [
              {
                target: 'done',
                cond: (ctx) => {
                  actual.push('child got INCREMENT');
                  return ctx.count >= 2;
                }
              },
              {
                target: undefined
              }
            ].map((transition) => ({
              ...transition,
              actions: assign((ctx) => ({ count: ++ctx.count }))
            }))
          }
        },
        done: {
          type: 'final',
          data: (ctx) => ({ countedTo: ctx.count })
        }
      },
      on: {
        START: {
          actions: () => {
            throw new Error('Should not receive START action here.');
          }
        }
      }
    });

    const parentMachine = Machine<{ countedTo: number }>({
      id: 'parent',
      context: { countedTo: 0 },
      initial: 'idle',
      states: {
        idle: {
          on: {
            START: 'invokeChild'
          }
        },
        invokeChild: {
          invoke: {
            src: childMachine,
            autoForward: true,
            onDone: {
              target: 'done',
              actions: assign((_ctx, event) => ({
                countedTo: event.data.countedTo
              }))
            }
          },
          on: {
            INCREMENT: {
              actions: () => {
                actual.push('parent got INCREMENT');
              }
            }
          }
        },
        done: {
          type: 'final'
        }
      }
    });

    let state: any;
    const service = interpret(parentMachine)
      .onTransition((s) => {
        state = s;
      })
      .onDone(() => {
        expect(state.context).toEqual({ countedTo: 3 });
        expect(actual).toEqual([
          'child got INCREMENT',
          'parent got INCREMENT',
          'child got INCREMENT',
          'child got INCREMENT',
          'parent got INCREMENT',
          'parent got INCREMENT'
        ]);
        done();
      })
      .start();

    service.send(['START']);
    service.send(['INCREMENT']);
    service.send(['INCREMENT', 'INCREMENT']);
  });

  it('should start services (explicit machine, invoke = config)', (done) => {
    interpret(fetcherMachine)
      .onDone(() => {
        done();
      })
      .start()
      .send('GO_TO_WAITING');
  });

  it('should start services (explicit machine, invoke = machine)', (done) => {
    interpret(fetcherMachine)
      .onDone((_) => {
        done();
      })
      .start()
      .send('GO_TO_WAITING_MACHINE');
  });

  it('should start services (machine as invoke config)', (done) => {
    const machineInvokeMachine = Machine<
      void,
      { type: 'SUCCESS'; data: number }
    >({
      id: 'machine-invoke',
      initial: 'pending',
      states: {
        pending: {
          invoke: Machine({
            id: 'child',
            initial: 'sending',
            states: {
              sending: {
                entry: sendParent({ type: 'SUCCESS', data: 42 })
              }
            }
          }),
          on: {
            SUCCESS: {
              target: 'success',
              cond: (_, e) => {
                return e.data === 42;
              }
            }
          }
        },
        success: {
          type: 'final'
        }
      }
    });

    interpret(machineInvokeMachine)
      .onDone(() => done())
      .start();
  });

  it('should start deeply nested service (machine as invoke config)', (done) => {
    const machineInvokeMachine = Machine<
      void,
      { type: 'SUCCESS'; data: number }
    >({
      id: 'parent',
      initial: 'a',
      states: {
        a: {
          initial: 'b',
          states: {
            b: {
              invoke: Machine({
                id: 'child',
                initial: 'sending',
                states: {
                  sending: {
                    entry: sendParent({ type: 'SUCCESS', data: 42 })
                  }
                }
              })
            }
          }
        },
        success: {
          id: 'success',
          type: 'final'
        }
      },
      on: {
        SUCCESS: {
          target: 'success',
          cond: (_, e) => {
            return e.data === 42;
          }
        }
      }
    });

    interpret(machineInvokeMachine)
      .onDone(() => done())
      .start();
  });

  it('should use the service overwritten by withConfig', (done) => {
    const childMachine = Machine({
      id: 'child',
      initial: 'init',
      states: {
        init: {}
      }
    });

    const someParentMachine = Machine(
      {
        id: 'parent',
        context: { count: 0 },
        initial: 'start',
        states: {
          start: {
            invoke: {
              src: 'child',
              id: 'someService',
              autoForward: true
            },
            on: {
              STOP: 'stop'
            }
          },
          stop: {
            type: 'final'
          }
        }
      },
      {
        services: {
          child: childMachine
        }
      }
    );

    interpret(
      someParentMachine.withConfig({
        services: {
          child: Machine({
            id: 'child',
            initial: 'init',
            states: {
              init: {
                entry: [sendParent('STOP')]
              }
            }
          })
        }
      })
    )
      .onDone(() => {
        done();
      })
      .start();
  });

  it('should not start services only once when using withContext', () => {
    let startCount = 0;

    const startMachine = Machine({
      id: 'start',
      initial: 'active',
      context: { foo: true },
      states: {
        active: {
          invoke: {
            src: () => () => {
              startCount++;
            }
          }
        }
      }
    });

    const startService = interpret(startMachine.withContext({ foo: false }));

    startService.start();

    expect(startCount).toEqual(1);
  });

  describe('parent to child', () => {
    const subMachine = Machine({
      id: 'child',
      initial: 'one',
      states: {
        one: {
          on: { NEXT: 'two' }
        },
        two: {
          entry: sendParent('NEXT')
        }
      }
    });

    it('should communicate with the child machine (invoke on machine)', (done) => {
      const mainMachine = Machine({
        id: 'parent',
        initial: 'one',
        invoke: {
          id: 'foo-child',
          src: subMachine
        },
        states: {
          one: {
            entry: send('NEXT', { to: 'foo-child' }),
            on: { NEXT: 'two' }
          },
          two: {
            type: 'final'
          }
        }
      });

      interpret(mainMachine)
        .onDone(() => {
          done();
        })
        .start();
    });

    it('should communicate with the child machine (invoke on created machine)', (done) => {
      interface MainMachineCtx {
        machine: typeof subMachine;
      }

      const mainMachine = Machine<MainMachineCtx>({
        id: 'parent',
        initial: 'one',
        context: {
          machine: subMachine
        },
        invoke: {
          id: 'foo-child',
          src: (ctx) => ctx.machine
        },
        states: {
          one: {
            entry: send('NEXT', { to: 'foo-child' }),
            on: { NEXT: 'two' }
          },
          two: {
            type: 'final'
          }
        }
      });

      interpret(mainMachine)
        .onDone(() => {
          done();
        })
        .start();
    });

    it('should communicate with the child machine (invoke on state)', (done) => {
      const mainMachine = Machine({
        id: 'parent',
        initial: 'one',
        states: {
          one: {
            invoke: {
              id: 'foo-child',
              src: subMachine
            },
            entry: send('NEXT', { to: 'foo-child' }),
            on: { NEXT: 'two' }
          },
          two: {
            type: 'final'
          }
        }
      });

      interpret(mainMachine)
        .onDone(() => {
          done();
        })
        .start();
    });

    it('should transition correctly if child invocation causes it to directly go to final state', (done) => {
      const doneSubMachine = Machine({
        id: 'child',
        initial: 'one',
        states: {
          one: {
            on: { NEXT: 'two' }
          },
          two: {
            type: 'final'
          }
        }
      });

      const mainMachine = Machine({
        id: 'parent',
        initial: 'one',
        states: {
          one: {
            invoke: {
              id: 'foo-child',
              src: doneSubMachine,
              onDone: 'two'
            },
            entry: send('NEXT', { to: 'foo-child' })
          },
          two: {
            on: { NEXT: 'three' }
          },
          three: {
            type: 'final'
          }
        }
      });

      const expectedStateValue = 'two';
      let currentState;
      interpret(mainMachine)
        .onTransition((current) => (currentState = current))
        .start();
      setTimeout(() => {
        expect(currentState.value).toEqual(expectedStateValue);
        done();
      }, 30);
    });

    it('should work with invocations defined in orthogonal state nodes', (done) => {
      const pongMachine = Machine({
        id: 'pong',
        initial: 'active',
        states: {
          active: {
            type: 'final',
            data: { secret: 'pingpong' }
          }
        }
      });

      const pingMachine = Machine({
        id: 'ping',
        type: 'parallel',
        states: {
          one: {
            initial: 'active',
            states: {
              active: {
                invoke: {
                  id: 'pong',
                  src: pongMachine,
                  onDone: {
                    target: 'success',
                    cond: (_, e) => e.data.secret === 'pingpong'
                  }
                }
              },
              success: {
                type: 'final'
              }
            }
          }
        }
      });

      interpret(pingMachine)
        .onDone(() => {
          done();
        })
        .start();
    });
  });

  type PromiseExecutor = (
    resolve: (value?: any) => void,
    reject: (reason?: any) => void
  ) => void;

  const promiseTypes = [
    {
      type: 'Promise',
      createPromise(executor: PromiseExecutor): Promise<any> {
        return new Promise(executor);
      }
    },
    {
      type: 'PromiseLike',
      createPromise(executor: PromiseExecutor): PromiseLike<any> {
        // Simulate a Promise/A+ thenable / polyfilled Promise.
        function createThenable(promise: Promise<any>): PromiseLike<any> {
          return {
            then(onfulfilled, onrejected) {
              return createThenable(promise.then(onfulfilled, onrejected));
            }
          };
        }
        return createThenable(new Promise(executor));
      }
    }
  ];

  promiseTypes.forEach(({ type, createPromise }) => {
    describe(`with promises (${type})`, () => {
      const invokePromiseMachine = Machine({
        id: 'invokePromise',
        initial: 'pending',
        context: {
          id: 42,
          succeed: true
        },
        states: {
          pending: {
            invoke: {
              src: (ctx) =>
                createPromise((resolve) => {
                  if (ctx.succeed) {
                    resolve(ctx.id);
                  } else {
                    throw new Error(`failed on purpose for: ${ctx.id}`);
                  }
                }),
              onDone: {
                target: 'success',
                cond: (ctx, e) => {
                  return e.data === ctx.id;
                }
              },
              onError: 'failure'
            }
          },
          success: {
            type: 'final'
          },
          failure: {
            type: 'final'
          }
        }
      });

      it('should be invoked with a promise factory and resolve through onDone', (done) => {
        const service = interpret(invokePromiseMachine)
          .onDone(() => {
            expect(service.state._event.origin).toBeDefined();
            done();
          })
          .start();
      });

      it('should be invoked with a promise factory and reject with ErrorExecution', (done) => {
        interpret(invokePromiseMachine.withContext({ id: 31, succeed: false }))
          .onDone(() => done())
          .start();
      });

      it('should be invoked with a promise factory and ignore unhandled onError target', (done) => {
        const doneSpy = jest.fn();
        const stopSpy = jest.fn();

        const promiseMachine = Machine({
          id: 'invokePromise',
          initial: 'pending',
          states: {
            pending: {
              invoke: {
                src: () =>
                  createPromise(() => {
                    throw new Error('test');
                  }),
                onDone: 'success'
              }
            },
            success: {
              type: 'final'
            }
          }
        });

        interpret(promiseMachine).onDone(doneSpy).onStop(stopSpy).start();

        // assumes that error was ignored before the timeout is processed
        setTimeout(() => {
          expect(doneSpy).not.toHaveBeenCalled();
          expect(stopSpy).not.toHaveBeenCalled();
          done();
        }, 10);
      });

      // tslint:disable-next-line:max-line-length
      it('should be invoked with a promise factory and stop on unhandled onError target when on strict mode', (done) => {
        const doneSpy = jest.fn();

        const promiseMachine = Machine({
          id: 'invokePromise',
          initial: 'pending',
          strict: true,
          states: {
            pending: {
              invoke: {
                src: () =>
                  createPromise(() => {
                    throw new Error('test');
                  }),
                onDone: 'success'
              }
            },
            success: {
              type: 'final'
            }
          }
        });

        interpret(promiseMachine)
          .onDone(doneSpy)
          .onError((err) => {
            expect((err as Error).message).toBe('test');
          })
          .onStop(() => {
            expect(doneSpy).not.toHaveBeenCalled();
            done();
          })
          .start();
      });

      it('should be invoked with a promise factory and resolve through onDone for compound state nodes', (done) => {
        const promiseMachine = Machine({
          id: 'promise',
          initial: 'parent',
          states: {
            parent: {
              initial: 'pending',
              states: {
                pending: {
                  invoke: {
                    src: () => createPromise((resolve) => resolve()),
                    onDone: 'success'
                  }
                },
                success: {
                  type: 'final'
                }
              },
              onDone: 'success'
            },
            success: {
              type: 'final'
            }
          }
        });

        interpret(promiseMachine)
          .onDone(() => done())
          .start();
      });

      it('should be invoked with a promise service and resolve through onDone for compound state nodes', (done) => {
        const promiseMachine = Machine(
          {
            id: 'promise',
            initial: 'parent',
            states: {
              parent: {
                initial: 'pending',
                states: {
                  pending: {
                    invoke: {
                      src: 'somePromise',
                      onDone: 'success'
                    }
                  },
                  success: {
                    type: 'final'
                  }
                },
                onDone: 'success'
              },
              success: {
                type: 'final'
              }
            }
          },
          {
            services: {
              somePromise: () => createPromise((resolve) => resolve())
            }
          }
        );

        interpret(promiseMachine)
          .onDone(() => done())
          .start();
      });

      it('should assign the resolved data when invoked with a promise factory', (done) => {
        const promiseMachine = Machine<{ count: number }>({
          id: 'promise',
          context: { count: 0 },
          initial: 'pending',
          states: {
            pending: {
              invoke: {
                src: () => createPromise((resolve) => resolve({ count: 1 })),
                onDone: {
                  target: 'success',
                  actions: assign({ count: (_, e) => e.data.count })
                }
              }
            },
            success: {
              type: 'final'
            }
          }
        });

        let state: any;
        interpret(promiseMachine)
          .onTransition((s) => {
            state = s;
          })
          .onDone(() => {
            expect(state.context.count).toEqual(1);
            done();
          })
          .start();
      });

      it('should assign the resolved data when invoked with a promise service', (done) => {
        const promiseMachine = Machine<{ count: number }>(
          {
            id: 'promise',
            context: { count: 0 },
            initial: 'pending',
            states: {
              pending: {
                invoke: {
                  src: 'somePromise',
                  onDone: {
                    target: 'success',
                    actions: assign({ count: (_, e) => e.data.count })
                  }
                }
              },
              success: {
                type: 'final'
              }
            }
          },
          {
            services: {
              somePromise: () =>
                createPromise((resolve) => resolve({ count: 1 }))
            }
          }
        );

        let state: any;
        interpret(promiseMachine)
          .onTransition((s) => {
            state = s;
          })
          .onDone(() => {
            expect(state.context.count).toEqual(1);
            done();
          })
          .start();
      });

      it('should provide the resolved data when invoked with a promise factory', (done) => {
        let count = 0;

        const promiseMachine = Machine({
          id: 'promise',
          context: { count: 0 },
          initial: 'pending',
          states: {
            pending: {
              invoke: {
                src: () => createPromise((resolve) => resolve({ count: 1 })),
                onDone: {
                  target: 'success',
                  actions: (_, e) => {
                    count = e.data.count;
                  }
                }
              }
            },
            success: {
              type: 'final'
            }
          }
        });

        interpret(promiseMachine)
          .onDone(() => {
            expect(count).toEqual(1);
            done();
          })
          .start();
      });

      it('should provide the resolved data when invoked with a promise service', (done) => {
        let count = 0;

        const promiseMachine = Machine(
          {
            id: 'promise',
            initial: 'pending',
            states: {
              pending: {
                invoke: {
                  src: 'somePromise',
                  onDone: {
                    target: 'success',
                    actions: (_, e) => {
                      count = e.data.count;
                    }
                  }
                }
              },
              success: {
                type: 'final'
              }
            }
          },
          {
            services: {
              somePromise: () =>
                createPromise((resolve) => resolve({ count: 1 }))
            }
          }
        );

        interpret(promiseMachine)
          .onDone(() => {
            expect(count).toEqual(1);
            done();
          })
          .start();
      });

      it('should be able to specify a Promise as a service', (done) => {
        interface BeginEvent {
          type: 'BEGIN';
          payload: boolean;
        }
        const promiseMachine = Machine<{ foo: boolean }, BeginEvent>(
          {
            id: 'promise',
            initial: 'pending',
            context: {
              foo: true
            },
            states: {
              pending: {
                on: {
                  BEGIN: 'first'
                }
              },
              first: {
                invoke: {
                  src: 'somePromise',
                  onDone: 'last'
                }
              },
              last: {
                type: 'final'
              }
            }
          },
          {
            services: {
              somePromise: (ctx, e: BeginEvent) => {
                return createPromise((resolve, reject) => {
                  ctx.foo && e.payload ? resolve() : reject();
                });
              }
            }
          }
        );

        interpret(promiseMachine)
          .onDone(() => done())
          .start()
          .send({
            type: 'BEGIN',
            payload: true
          });
      });
    });
  });

  describe('with callbacks', () => {
    it('should be able to specify a callback as a service', (done) => {
      interface BeginEvent {
        type: 'BEGIN';
        payload: boolean;
      }
      interface CallbackEvent {
        type: 'CALLBACK';
        data: number;
      }
      const callbackMachine = Machine<
        {
          foo: boolean;
        },
        BeginEvent | CallbackEvent
      >(
        {
          id: 'callback',
          initial: 'pending',
          context: {
            foo: true
          },
          states: {
            pending: {
              on: {
                BEGIN: 'first'
              }
            },
            first: {
              invoke: {
                src: 'someCallback'
              },
              on: {
                CALLBACK: {
                  target: 'last',
                  cond: (_, e) => e.data === 42
                }
              }
            },
            last: {
              type: 'final'
            }
          }
        },
        {
          services: {
            someCallback: (ctx, e) => (cb: (ev: CallbackEvent) => void) => {
<<<<<<< HEAD
              if (ctx.foo && (e as BeginEvent).payload) {
=======
              if (ctx.foo && 'payload' in e) {
>>>>>>> c2b9ad4c
                cb({
                  type: 'CALLBACK',
                  data: 40
                });
                cb({
                  type: 'CALLBACK',
                  data: 41
                });
                cb({
                  type: 'CALLBACK',
                  data: 42
                });
              }
            }
          }
        }
      );

      interpret(callbackMachine)
        .onDone(() => done())
        .start()
        .send({
          type: 'BEGIN',
          payload: true
        });
    });

    it('should transition correctly if callback function sends an event', () => {
      const callbackMachine = Machine(
        {
          id: 'callback',
          initial: 'pending',
          context: { foo: true },
          states: {
            pending: {
              on: { BEGIN: 'first' }
            },
            first: {
              invoke: {
                src: 'someCallback'
              },
              on: { CALLBACK: 'intermediate' }
            },
            intermediate: {
              on: { NEXT: 'last' }
            },
            last: {
              type: 'final'
            }
          }
        },
        {
          services: {
            someCallback: () => (cb) => {
              cb('CALLBACK');
            }
          }
        }
      );

      const expectedStateValues = ['pending', 'first', 'intermediate'];
      const stateValues: StateValue[] = [];
      interpret(callbackMachine)
        .onTransition((current) => stateValues.push(current.value))
        .start()
        .send('BEGIN');
      for (let i = 0; i < expectedStateValues.length; i++) {
        expect(stateValues[i]).toEqual(expectedStateValues[i]);
      }
    });

    it('should transition correctly if callback function invoked from start and sends an event', () => {
      const callbackMachine = Machine(
        {
          id: 'callback',
          initial: 'idle',
          context: { foo: true },
          states: {
            idle: {
              invoke: {
                src: 'someCallback'
              },
              on: { CALLBACK: 'intermediate' }
            },
            intermediate: {
              on: { NEXT: 'last' }
            },
            last: {
              type: 'final'
            }
          }
        },
        {
          services: {
            someCallback: () => (cb) => {
              cb('CALLBACK');
            }
          }
        }
      );

      const expectedStateValues = ['idle', 'intermediate'];
      const stateValues: StateValue[] = [];
      interpret(callbackMachine)
        .onTransition((current) => stateValues.push(current.value))
        .start()
        .send('BEGIN');
      for (let i = 0; i < expectedStateValues.length; i++) {
        expect(stateValues[i]).toEqual(expectedStateValues[i]);
      }
    });

    // tslint:disable-next-line:max-line-length
    it('should transition correctly if transient transition happens before current state invokes callback function and sends an event', () => {
      const callbackMachine = Machine(
        {
          id: 'callback',
          initial: 'pending',
          context: { foo: true },
          states: {
            pending: {
              on: { BEGIN: 'first' }
            },
            first: {
              always: 'second'
            },
            second: {
              invoke: {
                src: 'someCallback'
              },
              on: { CALLBACK: 'third' }
            },
            third: {
              on: { NEXT: 'last' }
            },
            last: {
              type: 'final'
            }
          }
        },
        {
          services: {
            someCallback: () => (cb) => {
              cb('CALLBACK');
            }
          }
        }
      );

      const expectedStateValues = ['pending', 'second', 'third'];
      const stateValues: StateValue[] = [];
      interpret(callbackMachine)
        .onTransition((current) => stateValues.push(current.value))
        .start()
        .send('BEGIN');
      for (let i = 0; i < expectedStateValues.length; i++) {
        expect(stateValues[i]).toEqual(expectedStateValues[i]);
      }
    });

    it('should treat a callback source as an event stream', (done) => {
      interpret(intervalMachine)
        .onDone(() => done())
        .start();
    });

    it('should dispose of the callback (if disposal function provided)', (done) => {
      let state: any;
      const service = interpret(intervalMachine)
        .onTransition((s) => {
          state = s;
        })
        .onDone(() => {
          // if intervalService isn't disposed after skipping, 'INC' event will
          // keep being sent
          expect(state.context.count).toEqual(0);
          done();
        })
        .start();

      // waits 50 milliseconds before going to final state.
      service.send('SKIP');
    });

    it('callback should be able to receive messages from parent', (done) => {
      const pingPongMachine = Machine({
        id: 'ping-pong',
        initial: 'active',
        states: {
          active: {
            invoke: {
              id: 'child',
              src: () => (callback, onReceive) => {
                onReceive((e) => {
                  if (e.type === 'PING') {
                    callback('PONG');
                  }
                });
              }
            },
            entry: send('PING', { to: 'child' }),
            on: {
              PONG: 'done'
            }
          },
          done: {
            type: 'final'
          }
        }
      });

      interpret(pingPongMachine)
        .onDone(() => done())
        .start();
    });

    it('should call onError upon error (sync)', (done) => {
      const errorMachine = Machine({
        id: 'error',
        initial: 'safe',
        states: {
          safe: {
            invoke: {
              src: () => () => {
                throw new Error('test');
              },
              onError: {
                target: 'failed',
                cond: (_, e) => {
                  return e.data instanceof Error && e.data.message === 'test';
                }
              }
            }
          },
          failed: {
            type: 'final'
          }
        }
      });

      interpret(errorMachine)
        .onDone(() => done())
        .start();
    });

    it('should transition correctly upon error (sync)', () => {
      const errorMachine = Machine({
        id: 'error',
        initial: 'safe',
        states: {
          safe: {
            invoke: {
              src: () => () => {
                throw new Error('test');
              },
              onError: 'failed'
            }
          },
          failed: {
            on: { RETRY: 'safe' }
          }
        }
      });

      const expectedStateValue = 'failed';
      let currentState;
      interpret(errorMachine)
        .onTransition((current) => (currentState = current))
        .start();
      expect(currentState.value).toEqual(expectedStateValue);
    });

    it('should call onError upon error (async)', (done) => {
      const errorMachine = Machine({
        id: 'asyncError',
        initial: 'safe',
        states: {
          safe: {
            invoke: {
              src: () => async () => {
                await true;
                throw new Error('test');
              },
              onError: {
                target: 'failed',
                cond: (_, e) => {
                  return e.data instanceof Error && e.data.message === 'test';
                }
              }
            }
          },
          failed: {
            type: 'final'
          }
        }
      });

      interpret(errorMachine)
        .onDone(() => done())
        .start();
    });

    it('should call onDone when resolved (async)', (done) => {
      let state: any;

      const asyncWithDoneMachine = Machine<{ result?: any }>({
        id: 'async',
        initial: 'fetch',
        context: { result: undefined },
        states: {
          fetch: {
            invoke: {
              src: () => async () => {
                await true;
                return 42;
              },
              onDone: {
                target: 'success',
                actions: assign((_, { data: result }) => ({ result }))
              }
            }
          },
          success: {
            type: 'final'
          }
        }
      });

      interpret(asyncWithDoneMachine)
        .onTransition((s) => {
          state = s;
        })
        .onDone(() => {
          expect(state.context.result).toEqual(42);
          done();
        })
        .start();
    });

    it('should call onError only on the state which has invoked failed service', () => {
      let errorHandlersCalled = 0;

      const errorMachine = Machine({
        initial: 'start',
        states: {
          start: {
            on: {
              FETCH: 'fetch'
            }
          },
          fetch: {
            type: 'parallel',
            states: {
              first: {
                invoke: {
                  src: () => () => {
                    throw new Error('test');
                  },
                  onError: {
                    target: 'failed',
                    cond: () => {
                      errorHandlersCalled++;
                      return false;
                    }
                  }
                }
              },
              second: {
                invoke: {
                  src: () => () => {
                    // empty
                  },
                  onError: {
                    target: 'failed',
                    cond: () => {
                      errorHandlersCalled++;
                      return false;
                    }
                  }
                }
              },
              failed: {
                type: 'final'
              }
            }
          }
        }
      });

      interpret(errorMachine).start().send('FETCH');

      expect(errorHandlersCalled).toEqual(1);
    });

    it('should be able to be stringified', () => {
      const waitingState = fetcherMachine.transition(
        fetcherMachine.initialState,
        'GO_TO_WAITING'
      );

      expect(() => {
        JSON.stringify(waitingState);
      }).not.toThrow();

      expect(typeof waitingState.actions[0].activity!.src).toBe('string');
    });

    it('should throw error if unhandled (sync)', () => {
      const errorMachine = Machine({
        id: 'asyncError',
        initial: 'safe',
        states: {
          safe: {
            invoke: {
              src: () => () => {
                throw new Error('test');
              }
            }
          },
          failed: {
            type: 'final'
          }
        }
      });

      const service = interpret(errorMachine);
      expect(() => service.start()).toThrow();
    });

    it('should stop machine if unhandled error and on strict mode (async)', (done) => {
      const errorMachine = Machine({
        id: 'asyncError',
        initial: 'safe',
        // if not in strict mode we have no way to know if there
        // was an error with processing rejected promise
        strict: true,
        states: {
          safe: {
            invoke: {
              src: () => async () => {
                await true;
                throw new Error('test');
              }
            }
          },
          failed: {
            type: 'final'
          }
        }
      });

      interpret(errorMachine)
        .onError((err) => {
          expect((err as Error).message).toContain('test');
        })
        .onStop(() => done())
        .start();
    });

    it('should ignore error if unhandled error and not on strict mode (async)', (done) => {
      const doneSpy = jest.fn();
      const stopSpy = jest.fn();

      const errorMachine = Machine({
        id: 'asyncError',
        initial: 'safe',
        // if not in strict mode we have no way to know if there
        // was an error with processing rejected promise
        strict: false,
        states: {
          safe: {
            invoke: {
              src: () => async () => {
                await true;
                throw new Error('test');
              }
            }
          },
          failed: {
            type: 'final'
          }
        }
      });

      interpret(errorMachine).onDone(doneSpy).onStop(stopSpy).start();

      // assumes that error was ignored before the timeout is processed
      setTimeout(() => {
        expect(doneSpy).not.toHaveBeenCalled();
        expect(stopSpy).not.toHaveBeenCalled();
        done();
      }, 20);
    });

    describe('sub invoke race condition', () => {
      const anotherChildMachine = Machine({
        id: 'child',
        initial: 'start',
        states: {
          start: {
            on: { STOP: 'end' }
          },
          end: {
            type: 'final'
          }
        }
      });

      const anotherParentMachine = Machine({
        id: 'parent',
        initial: 'begin',
        states: {
          begin: {
            invoke: {
              src: anotherChildMachine,
              id: 'invoked.child',
              onDone: 'completed'
            },
            on: {
              STOPCHILD: {
                actions: send('STOP', { to: 'invoked.child' })
              }
            }
          },
          completed: {
            type: 'final'
          }
        }
      });

      it('ends on the completed state', (done) => {
        const events: EventObject[] = [];
        let state: any;
        const service = interpret(anotherParentMachine)
          .onTransition((s) => {
            state = s;
          })
          .onEvent((e) => {
            events.push(e);
          })
          .onDone(() => {
            expect(events.map((e) => e.type)).toEqual([
              actionTypes.init,
              'STOPCHILD',
              doneInvoke('invoked.child').type
            ]);
            expect(state.value).toEqual('completed');
            done();
          })
          .start();

        service.send('STOPCHILD');
      });
    });
  });

  describe('with observables', () => {
    const infinite$ = interval(10);

    it('should work with an infinite observable', (done) => {
      interface Events {
        type: 'COUNT';
        value: number;
      }
      const obsMachine = Machine<{ count: number | undefined }, Events>({
        id: 'obs',
        initial: 'counting',
        context: { count: undefined },
        states: {
          counting: {
            invoke: {
              src: () =>
                infinite$.pipe(
                  map((value) => {
                    return { type: 'COUNT', value };
                  })
                )
            },
            always: {
              target: 'counted',
              cond: (ctx) => ctx.count === 5
            },
            on: {
              COUNT: { actions: assign({ count: (_, e) => e.value }) }
            }
          },
          counted: {
            type: 'final'
          }
        }
      });

      const service = interpret(obsMachine)
        .onDone(() => {
          expect(service.state._event.origin).toBeDefined();
          done();
        })
        .start();
    });

    it('should work with a finite observable', (done) => {
      interface Ctx {
        count: number | undefined;
      }
      interface Events {
        type: 'COUNT';
        value: number;
      }
      const obsMachine = Machine<Ctx, Events>({
        id: 'obs',
        initial: 'counting',
        context: {
          count: undefined
        },
        states: {
          counting: {
            invoke: {
              src: () =>
                infinite$.pipe(
                  take(5),
                  map((value) => {
                    return {
                      type: 'COUNT',
                      value
                    };
                  })
                ),
              onDone: {
                target: 'counted',
                cond: (ctx) => ctx.count === 4
              }
            },
            on: {
              COUNT: {
                actions: assign({
                  count: (_, e) => e.value
                })
              }
            }
          },
          counted: {
            type: 'final'
          }
        }
      });

      interpret(obsMachine)
        .onDone(() => {
          done();
        })
        .start();
    });

    it('should receive an emitted error', (done) => {
      interface Ctx {
        count: number | undefined;
      }
      interface Events {
        type: 'COUNT';
        value: number;
      }
      const obsMachine = Machine<Ctx, Events>({
        id: 'obs',
        initial: 'counting',
        context: { count: undefined },
        states: {
          counting: {
            invoke: {
              src: () =>
                infinite$.pipe(
                  map((value) => {
                    if (value === 5) {
                      throw new Error('some error');
                    }

                    return { type: 'COUNT', value };
                  })
                ),
              onError: {
                target: 'success',
                cond: (ctx, e) => {
                  expect(e.data.message).toEqual('some error');
                  return ctx.count === 4 && e.data.message === 'some error';
                }
              }
            },
            on: {
              COUNT: { actions: assign({ count: (_, e) => e.value }) }
            }
          },
          success: {
            type: 'final'
          }
        }
      });

      interpret(obsMachine)
        .onDone(() => {
          done();
        })
        .start();
    });
  });

  describe('nested invoked machine', () => {
    const pongMachine = Machine({
      id: 'pong',
      initial: 'active',
      states: {
        active: {
          on: {
            PING: {
              // Sends 'PONG' event to parent machine
              actions: sendParent('PONG')
            }
          }
        }
      }
    });

    // Parent machine
    const pingMachine = Machine({
      id: 'ping',
      initial: 'innerMachine',
      states: {
        innerMachine: {
          initial: 'active',
          states: {
            active: {
              invoke: {
                id: 'pong',
                src: pongMachine
              },
              // Sends 'PING' event to child machine with ID 'pong'
              entry: send('PING', { to: 'pong' }),
              on: {
                PONG: 'innerSuccess'
              }
            },
            innerSuccess: {
              type: 'final'
            }
          },
          onDone: 'success'
        },
        success: { type: 'final' }
      }
    });

    it('should create invocations from machines in nested states', (done) => {
      interpret(pingMachine)
        .onDone(() => done())
        .start();
    });
  });

  describe('multiple simultaneous services', () => {
    const multiple = Machine<any>({
      id: 'machine',
      initial: 'one',

      context: {},

      on: {
        ONE: {
          actions: assign({
            one: 'one'
          })
        },

        TWO: {
          actions: assign({
            two: 'two'
          }),
          target: '.three'
        }
      },

      states: {
        one: {
          initial: 'two',
          states: {
            two: {
              invoke: [
                {
                  id: 'child',
                  src: () => (cb) => cb('ONE')
                },
                {
                  id: 'child2',
                  src: () => (cb) => cb('TWO')
                }
              ]
            }
          }
        },
        three: {
          type: 'final'
        }
      }
    });

    it('should start all services at once', (done) => {
      let state: any;
      const service = interpret(multiple)
        .onTransition((s) => {
          state = s;
        })
        .onDone(() => {
          expect(state.context).toEqual({ one: 'one', two: 'two' });
          done();
        });

      service.start();
    });

    const parallel = Machine<any>({
      id: 'machine',
      initial: 'one',

      context: {},

      on: {
        ONE: {
          actions: assign({
            one: 'one'
          })
        },

        TWO: {
          actions: assign({
            two: 'two'
          }),
          target: '.three'
        }
      },

      states: {
        one: {
          initial: 'two',
          states: {
            two: {
              type: 'parallel',
              states: {
                a: {
                  invoke: {
                    id: 'child',
                    src: () => (cb) => cb('ONE')
                  }
                },
                b: {
                  invoke: {
                    id: 'child2',
                    src: () => (cb) => cb('TWO')
                  }
                }
              }
            }
          }
        },
        three: {
          type: 'final'
        }
      }
    });

    it('should run services in parallel', (done) => {
      let state: any;
      const service = interpret(parallel)
        .onTransition((s) => {
          state = s;
        })
        .onDone(() => {
          expect(state.context).toEqual({ one: 'one', two: 'two' });
          done();
        });

      service.start();
    });

    it('should not invoke a service if it gets stopped immediately by transitioning away in microstep', (done) => {
      // Since an invocation will be canceled when the state machine leaves the
      // invoking state, it does not make sense to start an invocation in a state
      // that will be exited immediately
      let serviceCalled = false;
      const transientMachine = Machine({
        id: 'transient',
        initial: 'active',
        states: {
          active: {
            invoke: {
              id: 'doNotInvoke',
              src: () => async () => {
                serviceCalled = true;
              }
            },
            always: 'inactive'
          },
          inactive: {
            after: { 10: 'complete' }
          },
          complete: {
            type: 'final'
          }
        }
      });

      const service = interpret(transientMachine);

      service
        .onDone(() => {
          expect(serviceCalled).toBe(false);
          done();
        })
        .start();
    });

    it('should invoke a service if other service gets stopped in subsequent microstep (#1180)', (done) => {
      const machine = createMachine({
        initial: 'running',
        states: {
          running: {
            type: 'parallel',
            states: {
              one: {
                initial: 'active',
                on: {
                  STOP_ONE: '.idle'
                },
                states: {
                  idle: {},
                  active: {
                    invoke: {
                      id: 'active',
                      src: () => () => {
                        /* ... */
                      }
                    },
                    on: {
                      NEXT: {
                        actions: raise('STOP_ONE')
                      }
                    }
                  }
                }
              },
              two: {
                initial: 'idle',
                on: {
                  NEXT: '.active'
                },
                states: {
                  idle: {},
                  active: {
                    invoke: {
                      id: 'post',
                      src: () => Promise.resolve(42),
                      onDone: '#done'
                    }
                  }
                }
              }
            }
          },
          done: {
            id: 'done',
            type: 'final'
          }
        }
      });

      const service = interpret(machine)
        .onDone(() => done())
        .start();

      service.send('NEXT');
    });
  });

  describe('error handling', () => {
    it('handles escalated errors', (done) => {
      const child = Machine({
        initial: 'die',

        states: {
          die: {
            entry: escalate('oops')
          }
        }
      });

      const parent = Machine({
        initial: 'one',

        states: {
          one: {
            invoke: {
              id: 'child',
              src: child,
              onError: {
                target: 'two',
                cond: (_, event) => event.data === 'oops'
              }
            }
          },
          two: {
            type: 'final'
          }
        }
      });

      interpret(parent)
        .onDone(() => {
          done();
        })
        .start();
    });

    it('handles escalated errors as an expression', (done) => {
      interface ChildContext {
        id: number;
      }

      const child = Machine<ChildContext>({
        initial: 'die',
        context: { id: 42 },
        states: {
          die: {
            entry: escalate((ctx) => ctx.id)
          }
        }
      });

      const parent = Machine({
        initial: 'one',

        states: {
          one: {
            invoke: {
              id: 'child',
              src: child,
              onError: {
                target: 'two',
                cond: (_, event) => {
                  expect(event.data).toEqual(42);
                  return true;
                }
              }
            }
          },
          two: {
            type: 'final'
          }
        }
      });

      interpret(parent)
        .onDone(() => {
          done();
        })
        .start();
    });
  });

  it('invoke `src` should accept invoke source definition', (done) => {
    const machine = createMachine(
      {
        initial: 'searching',
        states: {
          searching: {
            invoke: {
              src: {
                type: 'search',
                endpoint: 'example.com'
              },
              onDone: 'success'
            }
          },
          success: {
            type: 'final'
          }
        }
      },
      {
        services: {
          search: async (_, __, meta) => {
            expect(meta.src.endpoint).toEqual('example.com');

            return await 42;
          }
        }
      }
    );

    interpret(machine)
      .onDone(() => done())
      .start();
  });
});

describe('services option', () => {
  it('should provide data params to a service creator', (done) => {
    const machine = createMachine(
      {
        initial: 'pending',
        context: {
          count: 42
        },
        states: {
          pending: {
            invoke: {
              src: 'stringService',
              data: {
                staticVal: 'hello',
                newCount: (ctx) => ctx.count * 2
              },
              onDone: 'success'
            }
          },
          success: {
            type: 'final'
          }
        }
      },
      {
        services: {
          stringService: (ctx, _, { data }) => {
            expect(ctx).toEqual({ count: 42 });

            expect(data).toEqual({ newCount: 84, staticVal: 'hello' });

            return new Promise<void>((res) => {
              res();
            });
          }
        }
      }
    );

    const service = interpret(machine).onDone(() => {
      done();
    });

    service.start();
  });

  it('should capture invoke errors', (done) => {
    const machine = createMachine({
      initial: 'a',
      states: {
        a: {}
      },
      invoke: {
        src: () => {
          throw new Error('test');
        }
      }
    });

    const service = interpret(machine).onError((err) => {
      expect((err as Error).message).toBe('test');
      done();
    });

    service.start();
  });
});<|MERGE_RESOLUTION|>--- conflicted
+++ resolved
@@ -1302,11 +1302,7 @@
         {
           services: {
             someCallback: (ctx, e) => (cb: (ev: CallbackEvent) => void) => {
-<<<<<<< HEAD
-              if (ctx.foo && (e as BeginEvent).payload) {
-=======
               if (ctx.foo && 'payload' in e) {
->>>>>>> c2b9ad4c
                 cb({
                   type: 'CALLBACK',
                   data: 40
