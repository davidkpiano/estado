--- conflicted
+++ resolved
@@ -128,51 +128,6 @@
 Then you cannot target the `'walking'` state via `'#redLight.walking'`, because its ID is resolved to `'#light.red.walking'`. A target that starts with `'#'` will always refer to the _exact match_ for the `'#[state node ID]'`.
 :::
 
-<<<<<<< HEAD
-=======
-## Avoiding strings
-
-If you don't want to use strings for identifying states, [object getters](https://developer.mozilla.org/en-US/docs/Web/JavaScript/Reference/Functions/get) can be used to directly reference the target state:
-
-```js
-const lightMachine = createMachine({
-  id: 'light',
-  initial: 'green',
-  states: {
-    green: {
-      on: {
-        // Use a getter to directly reference the target state node:
-        get TIMER() {
-          return { target: lightMachine.states.yellow };
-        }
-      }
-    },
-    yellow: {
-      on: {
-        get TIMER() {
-          return { target: lightMachine.states.red };
-        }
-      }
-    },
-    red: {
-      on: {
-        TIMER: {
-          // Also works with target as a getter
-          get target() {
-            return { target: lightMachine.states.green };
-          }
-        }
-      }
-    }
-  }
-});
-```
-
-::: warning
-The getter _must_ be a pure function that always returns the same value, which is a `StateNode` instance. Using getters to reference state nodes is completely optional, and useful if you want to avoid strings or have stricter typings. This getter will only be called once.
-:::
-
->>>>>>> 89a38807
 ## SCXML
 
 IDs correspond to the definition of IDs in the SCXML spec:
