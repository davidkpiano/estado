--- conflicted
+++ resolved
@@ -79,8 +79,4 @@
 </button>
 ```
 
-<<<<<<< HEAD
-If you're not familiar with the '$' syntax, it basically just reads the value of a store.
-=======
-If you're not familiar with the '\$' syntax, it basically just reads the value of a store.
->>>>>>> d6c3568b
+If you're not familiar with the '\$' syntax, it basically just reads the value of a store.